--- conflicted
+++ resolved
@@ -55,7 +55,7 @@
     An affine transformation, x = g_i(\phi), is defined as:
 
         x_r = \phi_r
-        x_b = \phi_b * exp(s_i(\phi_r)) + t_i(\phi_r)
+        x_in = \phi_b * exp(s_i(\phi_r)) + t_i(\phi_r)
 
     Parameters
     ----------
@@ -140,7 +140,7 @@
     The transformation x = g(\phi) is defined as
 
         x_r = \phi_r
-        x_b = (
+        x_in = (
                 2 \arctan( \alpha(\phi_r) + \tan((\phi_b - \pi) / 2) + \beta(\phi_r))
                 + \pi + \theta
               )
@@ -153,7 +153,7 @@
         | \det J | = \prod_n (
             (1 + \beta ** 2) / \alpha * \sin^2(x / 2) + \beta 
             + \alpha * \cos^2(x / 2)
-            - \beta * \sin(x_b)
+            - \beta * \sin(x_in)
             )
     
     Parameters
@@ -242,14 +242,7 @@
         return phi_out, log_density
 
 
-<<<<<<< HEAD
-# ----------------------------------------------------------------------------------------- #
-#                                                                                           #
-#                                       Full layers                                         #
-#                                                                                           #
-# ----------------------------------------------------------------------------------------- #
-=======
-class LinearSplineLayer(CouplingLayer):
+class LinearSplineLayer(nn.Module):
     r"""A coupling transformation from [0, 1] -> [0, 1] based on a piecewise linear function.
 
     The interval is divided into K equal-width (w) segments (bins), with K+1 knot points
@@ -273,9 +266,11 @@
 
     Parameters
     ----------
-    size_half: int
-        Half of the configuration size, which is the size of the input vector for the
-        neural network.
+    size_in: int
+        Size of the input tensor at dimension 1, which is the size of the input vector
+        for the neural networks.
+    n_segments: int
+        Number of segments (bins).
     hidden_shape: list
         list containing hidden vector sizes the neural network.
     activation: str
@@ -284,10 +279,6 @@
     batch_normalise: bool
         flag indicating whether or not to use batch normalising within the neural
         network.
-    even_sites: bool
-        dictates which half of the data is transformed as a and b, since successive
-        affine transformations alternate which half of the data is passed through
-        neural network.
 
     Attributes
     ----------
@@ -297,21 +288,21 @@
 
     Methods
     -------
-    forward(x_input, log_density)
+    forward(x_in, log_density)
         see docstring for anvil.layers
     """
 
     def __init__(
         self,
-        size_half: int,
+        size_in: int,
+        *,
         n_segments: int,
         hidden_shape: list,
         activation: str,
         batch_normalise: bool,
-        even_sites: bool,
     ):
-        super().__init__(size_half, even_sites)
-        self.size_half = size_half
+        super().__init__()
+        self.size_in = size_in
         self.n_segments = n_segments
         self.width = 1 / n_segments
 
@@ -319,8 +310,8 @@
         self.x_knot_points = torch.linspace(-eps, 1 + eps, n_segments + 1).view(1, -1)
 
         self.network = NeuralNetwork(
-            size_in=size_half,
-            size_out=size_half * n_segments,
+            size_in=size_in,
+            size_out=size_in * n_segments,
             hidden_shape=hidden_shape,
             activation=activation,
             final_activation=activation,
@@ -328,39 +319,35 @@
         )
         self.norm_func = nn.Softmax(dim=2)
 
-    def forward(self, x_input, log_density):
+    def forward(self, x_in, x_passive, log_density):
         """Forward pass of the linear spline layer."""
-        x_a = x_input[:, self._a_ind]
-        x_b = x_input[:, self._b_ind]
-
         net_out = self.norm_func(
-            self.network(x_a - 0.5).view(-1, self.size_half, self.n_segments)
+            self.network(x_passive - 0.5).view(-1, self.size_in, self.n_segments)
         )
         phi_knot_points = torch.cat(
             (
-                torch.zeros(net_out.shape[0], self.size_half, 1),
+                torch.zeros(net_out.shape[0], self.size_in, 1),
                 torch.cumsum(net_out, dim=2),
             ),
             dim=2,
         )
 
-        # Sort x_b into the appropriate bin
-        # NOTE: need to make x_b contiguous, otherwise searchsorted returns nonsense
-        k_ind = searchsorted(self.x_knot_points, x_b.contiguous()) - 1
+        # Sort x_in into the appropriate bin
+        # NOTE: need to make x_in contiguous, otherwise searchsorted returns nonsense
+        k_ind = searchsorted(self.x_knot_points, x_in.contiguous()) - 1
         k_ind.unsqueeze_(dim=-1)
 
         p_k = torch.gather(net_out, 2, k_ind)
-        alpha = (x_b.unsqueeze(dim=-1) - k_ind * self.width) / self.width
+        alpha = (x_in.unsqueeze(dim=-1) - k_ind * self.width) / self.width
         phi_km1 = torch.gather(phi_knot_points, 2, k_ind)
 
-        phi_b = (phi_km1 + alpha * p_k).squeeze()
-        phi_out = self._join_func([x_a, phi_b], dim=1)
+        phi_out = (phi_km1 + alpha * p_k).squeeze()
         log_density -= torch.log(p_k).sum(dim=1)
 
         return phi_out, log_density
 
 
-class QuadraticSplineLayer(CouplingLayer):
+class QuadraticSplineLayer(nn.Module):
     r"""A coupling transformation from [0, 1] -> [0, 1] based on a piecewise quadratic function.
 
     The interval is divided into K segments (bins), with K+1 knot points (bin boundaries).
@@ -383,9 +370,11 @@
 
     Parameters
     ----------
-    size_half: int
-        Half of the configuration size, which is the size of the input vector for the
-        neural network.
+    size_in: int
+        Size of the input tensor at dimension 1, which is the size of the input vector
+        for the neural networks.
+    n_segments: int
+        Number of segments (bins).
     hidden_shape: list
         list containing hidden vector sizes the neural network.
     activation: str
@@ -394,39 +383,35 @@
     batch_normalise: bool
         flag indicating whether or not to use batch normalising within the neural
         network.
-    even_sites: bool
-        dictates which half of the data is transformed as a and b, since successive
-        affine transformations alternate which half of the data is passed through
-        neural network.
 
     Attributes
     ----------
-    h_network: torch.nn.Module
+    network: torch.nn.Module
         the dense layers of network h, values are intialised as per the default
         initialisation of `nn.Linear`
 
     Methods
     -------
-    forward(x_input, log_density)
+    forward(x_in, log_density)
         see docstring for anvil.layers
     """
 
     def __init__(
         self,
-        size_half: int,
+        size_in: int,
+        *,
         n_segments: int,
         hidden_shape: list,
         activation: str,
         batch_normalise: bool,
-        even_sites: bool,
     ):
-        super().__init__(size_half, even_sites)
-        self.size_half = size_half
+        super().__init__()
+        self.size_in = size_in
         self.n_segments = n_segments
 
         self.network = NeuralNetwork(
-            size_in=size_half,
-            size_out=size_half * (2 * n_segments + 1),
+            size_in=size_in,
+            size_out=size_in * (2 * n_segments + 1),
             hidden_shape=hidden_shape,
             activation=activation,
             final_activation=activation,
@@ -443,14 +428,11 @@
             0.5 * w_norm * (torch.exp(h_raw[..., :-1]) + torch.exp(h_raw[..., 1:]))
         ).sum(dim=2, keepdim=True)
 
-    def forward(self, x_input, log_density):
+    def forward(self, x_in, x_passive, log_density):
         """Forward pass of the quadratic spline layer."""
-        x_a = x_input[:, self._a_ind]
-        x_b = x_input[:, self._b_ind]
-
         h_raw, w_raw = (
-            self.network(x_a - 0.5)
-            .view(-1, self.size_half, 2 * self.n_segments + 1)
+            self.network(x_passive - 0.5)
+            .view(-1, self.size_in, 2 * self.n_segments + 1)
             .split((self.n_segments + 1, self.n_segments), dim=2)
         )
         w_norm = self.w_norm_func(w_raw)
@@ -458,14 +440,14 @@
 
         x_knot_points = torch.cat(
             (
-                torch.zeros(h_norm.shape[0], self.size_half, 1) - self.eps,
+                torch.zeros(h_norm.shape[0], self.size_in, 1) - self.eps,
                 torch.cumsum(w_norm, dim=2),
             ),
             dim=2,
         )
         phi_knot_points = torch.cat(
             (
-                torch.zeros(h_norm.shape[0], self.size_half, 1),
+                torch.zeros(h_norm.shape[0], self.size_in, 1),
                 torch.cumsum(
                     0.5 * w_norm * (h_norm[..., :-1] + h_norm[..., 1:]), dim=2,
                 ),
@@ -478,10 +460,10 @@
         k_ind = (
             searchsorted(
                 x_knot_points.contiguous().view(-1, self.n_segments + 1),
-                x_b.contiguous().view(-1, 1),
+                x_in.contiguous().view(-1, 1),
             )
             - 1
-        ).view(-1, self.size_half, 1)
+        ).view(-1, self.size_in, 1)
 
         w_k = torch.gather(w_norm, 2, k_ind)
         h_k = torch.gather(h_norm, 2, k_ind)
@@ -489,19 +471,17 @@
 
         x_km1 = torch.gather(x_knot_points, 2, k_ind)
         phi_km1 = torch.gather(phi_knot_points, 2, k_ind)
-
-        alpha = (x_b.unsqueeze(dim=-1) - x_km1) / w_k
-        phi_b = (
+        alpha = (x_in.unsqueeze(dim=-1) - x_km1) / w_k
+
+        phi_out = (
             phi_km1 + alpha * h_k * w_k + 0.5 * alpha.pow(2) * (h_kp1 - h_k) * w_k
         ).squeeze()
-
-        phi_out = self._join_func([x_a, phi_b], dim=1)
         log_density -= torch.log(h_k + alpha * (h_kp1 - h_k)).sum(dim=1)
 
         return phi_out, log_density
 
 
-class CircularSplineLayer(CouplingLayer):
+class CircularSplineLayer(nn.Module):
     r"""A coupling transformation from S^1 -> S^1 based on a piecewise rational quadratic
     spline function.
 
@@ -525,9 +505,11 @@
 
     Parameters
     ----------
-    size_half: int
-        Half of the configuration size, which is the size of the input vector for the
-        neural network.
+    size_in: int
+        Size of the input tensor at dimension 1, which is the size of the input vector
+        for the neural networks.
+    n_segments: int
+        Number of segments (bins).
     hidden_shape: list
         list containing hidden vector sizes the neural network.
     activation: str
@@ -536,10 +518,6 @@
     batch_normalise: bool
         flag indicating whether or not to use batch normalising within the neural
         network.
-    even_sites: bool
-        dictates which half of the data is transformed as a and b, since successive
-        affine transformations alternate which half of the data is passed through
-        neural network.
 
     Attributes
     ----------
@@ -552,26 +530,26 @@
 
     Methods
     -------
-    forward(x_input, log_density)
+    forward(x_in, log_density)
         see docstring for anvil.layers
     """
 
     def __init__(
         self,
-        size_half: int,
+        size_in: int,
+        *,
         n_segments: int,
         hidden_shape: list,
         activation: str,
         batch_normalise: bool,
-        even_sites: bool,
     ):
-        super().__init__(size_half, even_sites)
-        self.size_half = size_half
+        super().__init__()
+        self.size_in = size_in
         self.n_segments = n_segments
 
         self.network = NeuralNetwork(
-            size_in=size_half,
-            size_out=size_half * 3 * n_segments,
+            size_in=size_in,
+            size_out=size_in * 3 * n_segments,
             hidden_shape=hidden_shape,
             activation=activation,
             final_activation=activation,
@@ -584,14 +562,11 @@
 
         self.eps = 1e-6
 
-    def forward(self, x_input, log_density):
+    def forward(self, x_in, x_passive, log_density):
         """Forward pass of the rational quadratic spline layer."""
-        x_a = x_input[:, self._a_ind]
-        x_b = x_input[:, self._b_ind]
-
         h_raw, w_raw, d_raw = (
-            self.network((x_a - pi) / pi)
-            .view(-1, self.size_half, 3 * self.n_segments)
+            self.network((x_passive - pi) / pi)
+            .view(-1, self.size_in, 3 * self.n_segments)
             .split((self.n_segments, self.n_segments, self.n_segments), dim=2)
         )
         h_norm = self.norm_func(h_raw) * 2 * pi
@@ -600,14 +575,14 @@
 
         x_knot_points = torch.cat(
             (
-                torch.zeros(w_norm.shape[0], self.size_half, 1) - self.eps,
+                torch.zeros(w_norm.shape[0], self.size_in, 1) - self.eps,
                 torch.cumsum(w_norm, dim=2),
             ),
             dim=2,
         )
         phi_knot_points = torch.cat(
             (
-                torch.zeros(h_norm.shape[0], self.size_half, 1),
+                torch.zeros(h_norm.shape[0], self.size_in, 1),
                 torch.cumsum(h_norm, dim=2),
             ),
             dim=2,
@@ -616,10 +591,10 @@
         k_ind = (
             searchsorted(
                 x_knot_points.contiguous().view(-1, self.n_segments + 1),
-                x_b.contiguous().view(-1, 1),
+                x_in.contiguous().view(-1, 1),
             )
             - 1
-        ).view(-1, self.size_half, 1)
+        ).view(-1, self.size_in, 1)
 
         w_k = torch.gather(w_norm, 2, k_ind)
         h_k = torch.gather(h_norm, 2, k_ind)
@@ -630,14 +605,14 @@
         x_km1 = torch.gather(x_knot_points, 2, k_ind)
         phi_km1 = torch.gather(phi_knot_points, 2, k_ind)
 
-        alpha = (x_b.unsqueeze(dim=-1) - x_km1) / w_k
-
-        phi_b = (
+        alpha = (x_in.unsqueeze(dim=-1) - x_km1) / w_k
+
+        phi_out = (
             phi_km1
             + (h_k * (s_k * alpha.pow(2) + d_k * alpha * (1 - alpha)))
             / (s_k + (d_kp1 + d_k - 2 * s_k) * alpha * (1 - alpha))
         ).squeeze()
-        phi_b = (phi_b + self.phase_shift) % (2 * pi)
+        phi_out = (phi_out + self.phase_shift) % (2 * pi)
 
         grad = (
             s_k.pow(2)
@@ -647,12 +622,16 @@
                 + d_k * (1 - alpha).pow(2)
             )
         ) / (s_k + (d_kp1 + d_k - 2 * s_k) * alpha * (1 - alpha)).pow(2)
-
-        phi_out = self._join_func([x_a, phi_b], dim=1)
         log_density -= torch.log(grad).sum(dim=1)
 
         return phi_out, log_density
->>>>>>> 78f083c9
+
+
+# ----------------------------------------------------------------------------------------- #
+#                                                                                           #
+#                                       Full layers                                         #
+#                                                                                           #
+# ----------------------------------------------------------------------------------------- #
 
 
 class ProjectionLayer(nn.Module):
@@ -708,15 +687,8 @@
 
     def forward(self, x_in, log_density):
         """Forward pass of the inverse projection transformation."""
-<<<<<<< HEAD
         phi_out = 2 * torch.atan(x_in) + pi
         log_density -= 2 * torch.log(torch.cos(0.5 * (phi_out - pi))).sum(dim=2)
-=======
-        phi_out = 2 * torch.atan(x_input) + pi
-        log_density -= 2 * torch.log(torch.cos(0.5 * (phi_out - pi))).sum(
-            dim=1, keepdim=True
-        )
->>>>>>> 78f083c9
         return (phi_out + self.phase_shift) % (2 * pi), log_density
 
 
@@ -789,10 +761,7 @@
             torch.log(torch.sin(0.5 * polar)) - 3 * torch.log(torch.cos(0.5 * polar))
         ).sum(dim=2)
 
-<<<<<<< HEAD
         return phi_out, log_density
-=======
-        return phi_out.view(-1, self.size_out), log_density
 
 
 class GlobalAffineLayer(nn.Module):
@@ -810,7 +779,7 @@
 
     Methods
     -------
-    forward(x_input, log_density)
+    forward(x_in, log_density)
         see docstring for anvil.layers
     """
 
@@ -819,7 +788,6 @@
         self.scale = scale
         self.shift = shift
 
-    def forward(self, x_input, log_density):
+    def forward(self, x_in, log_density):
         """Forward pass of the global affine transformation."""
-        return self.scale * x_input + self.shift, log_density
->>>>>>> 78f083c9
+        return self.scale * x_in + self.shift, log_density