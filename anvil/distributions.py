"""
distributions.py

Module containing classes corresponding to different probability distributions.
"""
from math import pi, log, sqrt
import torch
import torch.nn as nn

from scipy.special import i0


class NormalDist:
    """
    Class which handles the generation of a sample of field configurations
    following the standard normal distribution.

    Intended usage: instantiate class before training phase.
    The __call__ method can then be used during sampling since this
    object will be associated with the loaded model.

    Inputs:
    -------
    n_lattice: int
        Number of nodes on the lattice.
    sigma: float
        Standard deviation for the distribution.
    mean: float
        Mean for the distribution.
    """

    def __init__(self, n_lattice, *, sigma, mean):
        self.dimensions = (1, n_lattice)
        self.sigma = sigma
        self.mean = mean

        self.exp_coeff = 1 / (2 * self.sigma ** 2)

        # Pre-calculate normalisation for log density
        self.log_normalisation = n_lattice * log(sqrt(2 * pi) * self.sigma)

    def __call__(self, sample_size) -> tuple:
        """Return a tuple (sample, log_density) for a sample of 'sample_size'
        states drawn from the normal distribution.

        Return shape: (sample_size, 1, n_lattice) for the sample,
        (sample_size, 1) for the log density.
        """
        sample = torch.empty(sample_size, *self.dimensions).normal_(
            mean=self.mean, std=self.sigma
        )

        return sample, self.log_density(sample)

    def log_density(self, sample):
        """Logarithm of the pdf, calculated for a given sample. Dimensions (sample_size, 1)."""
        exponent = -self.exp_coeff * (sample - self.mean).pow(2).sum(dim=2)
        return exponent - self.log_normalisation

    @property
    def pdf(self):
        x = torch.linspace(-5 * self.sigma, 5 * self.sigma, 10000)
        return (
            (
                x,
                torch.exp(-self.exp_coeff * (x - self.mean) ** 2)
                / (sqrt(2 * pi) * self.sigma),
            ),
        )


class UniformDist:
    """Class which handles the generation of a sample of field configurations
    following the uniform distribution on some interval.

    Inputs:
    -------
    n_lattice: int
        Number of nodes on the lattice.
    support: tuple
        Low and high limits for the interval.
    """

<<<<<<< HEAD
    def __init__(self, n_lattice, *, support):
        self.dimensions = (1, n_lattice)

=======
    def __init__(self, lattice_size, *, support):
        self.size_out = lattice_size
        self.support = support
>>>>>>> 78f083c9
        self.x_min, self.x_max = support

        self.log_normalisation = log(self.x_max - self.x_min)
        self.log_density = (
            lambda sample: torch.zeros((sample.shape[0], 1)) - self.log_normalisation
        )

    def __call__(self, sample_size):
        """Return a tuple (sample, log_density) for a sample of 'sample_size'
        states drawn from a uniform distribution.

        Return shape: (sample_size, 1, n_lattice) for the sample,
        (sample_size, 1) for the log density.
        """
        sample = torch.empty(sample_size, *self.dimensions).uniform_(
            self.x_min, self.x_max
        )
        return sample, self.log_density(sample)

    @property
    def pdf(self):
        x = torch.linspace(self.x_min, self.x_max, 10000)
        return ((x, torch.zeros_like(x) + 1 / (self.x_max - self.x_min)),)


class SemicircleDist:
    """Class which handles the generation of a sample of field configurations
    following the Wigner semicircle distribution.

    Inputs:
    -------
    n_lattice: int
        Number of nodes on the lattice.
    radius: (int, float)
        radius of semicircle
    mean: (int, float)
        location of center of distribution. Not really useful.
    """

    def __init__(self, n_lattice, *, radius, mean):
        self.dimensions = (1, n_lattice)
        self.radius = radius
        self.mean = mean
        self.support = (mean - radius, mean + radius)

        self.log_normalisation = n_lattice * log((pi * self.radius ** 2) / 2)

    def __call__(self, sample_size):
        """Return a tuple (sample, log_density) for a sample of 'sample_size'
        states drawn from the semicircle distribution.

        Return shape: (sample_size, 1, n_lattice) for the sample,
        (sample_size, 1) for the log density.
        """
        sample = (
            self.radius
            * torch.sqrt(torch.empty(sample_size, *self.dimensions).uniform_())
            * torch.cos(torch.empty(sample_size, *self.dimensions).uniform_(0, pi))
            + self.mean
        )
        return sample, self.log_density(sample)

    def log_density(self, sample):
        """Logarithm of the pdf, calculated for a given sample. Dimensions (sample_size, 1)."""
        return (
            torch.sum(
                0.5 * torch.log(self.radius ** 2 - (sample - self.mean) ** 2), dim=2,
            )
            - self.log_normalisation
        )

    @property
    def pdf(self):
        x = torch.linspace(-self.radius, self.radius, 10000)
        dens = 2 / (pi * self.radius ** 2) * torch.sqrt(self.radius ** 2 - x ** 2)
        return ((x + self.mean, dens),)


class VonMisesDist:
    """Class implementing the von Mises distribution, which is the
    circular analogue of the normal distribution.

    The von Mises distribution has two parameters: a 'contentration'
    and a 'location'. The location is the mean '\mu', directly analogous to
    the normal case. The concentration '\kappa' parameterises the
    sharpness of the peak, and is analogous to the inverse of the
    variance of the normal distribution.

    The probability density function is:

        p(x) = \exp( \kappa * \cos(x - \mu) ) / ( 2 * pi * I_0(\kappa) )

    where I_0(\kappa) is the order-0 modified Bessel function of the
    first kind.

    Inputs:
    -------
    n_lattice: int
        number of nodes on the lattice.
    concentration: float
        parameter dictating sharpness of the peak.
    mean: float
        mean of the distribution.

    Notes:
    ------
    The von Mises distribution was implemented in PyTorch 1.5 as a
    torch.distribution object. This class currently uses the PyTorch
    implementation to draw a random sample, but does not use it for
    the log density calculation. There's no good reason for this other
    than it's nice to see the calculation written out.
    """
    support = (0, 2 * pi)

    def __init__(self, n_lattice, *, concentration, mean):
        self.dimensions = (1, n_lattice)
        self.kappa = concentration
        self.mean = mean

        self.log_normalisation = n_lattice * log(2 * pi * i0(self.kappa))

        self.generator = torch.distributions.von_mises.VonMises(
            loc=self.mean, concentration=self.kappa
        ).sample

    def __call__(self, sample_size):
        """Return a tuple (sample, log_density) for a sample of 'sample_size'
        states drawn from the von Mises distribution.

        Return shape: (sample_size, n_lattice) for the sample,
        (sample_size, 1) for the log density.
        """
        sample = self.generator((sample_size, *self.dimensions)) + pi  # [0, 2\pi)
        log_density = self.log_density(sample)
        return sample, log_density

    def log_density(self, sample):
        """Logarithm of the pdf, calculated for a given sample. Dimensions (sample_size, 1)."""
        return (
            self.kappa * torch.cos(sample - self.mean).sum(dim=2)
            - self.log_normalisation
        )

    @property
    def pdf(self):
        x = torch.linspace(0, 2 * pi, 10000)
        return (
            (
                x,
                torch.exp(self.kappa * torch.cos(x - self.mean))
                / (2 * pi * i0(self.kappa)),
            ),
        )


class SphericalUniformDist:
    """
    Class which handles the generation of a sample of field configurations
    following the uniform distribution on a unit sphere.

    Inputs:
    -------
    n_lattice: int
        number of nodes on the lattice
    """

    def __init__(self, n_lattice):
        self.dimensions = (2, n_lattice)
        self.n_lattice = n_lattice

    def __call__(self, sample_size):
        r"""Return tensor of values drawn from uniform distribution
        on a unit 2-dimensional sphere, along with the corresponding
        log probability density.

        Return shape: (sample_size, 2, n_lattice) for the sample,
        (sample_size, 1) for the log density.

        Notes
        -----
        Uses inversion sampling to map random variables x ~ [0, 1] to the
        polar angle \theta which has the marginalised density \sin\theta,
        via the inverse of its cumulative distribution.

                        \theta = \arccos( 1 - 2 x )
        """
        polar = torch.acos(1 - 2 * torch.rand(sample_size, 1, self.n_lattice))
        azimuth = torch.rand(sample_size, 1, self.n_lattice) * 2 * pi

        # Quicker to do this than call log_density method
        log_density = torch.log(torch.sin(polar)).sum(dim=2)

        sample = torch.cat((polar, azimuth), dim=1)

        return sample, log_density

    def log_density(self, sample):
        r"""Takes a sample of shape (sample_size, n_lattice, 2) and
        computes the logarithm of the probability density function for
        the spherical uniform distribution.

        The density function is equal to the surface area element
        for the 2-sphere expressed in spherical coordinates, which,
        for lattice site 'n' containing polar angle '\theta_n', is

                    | \det J_n | = \sin \theta_n
        """
        return torch.log(torch.sin(sample[:, 0, :])).sum(dim=1, keepdim=True)

    @property
    def pdf(self):
        pol = torch.linspace(0, pi, 10000)
        az = torch.linspace(0, 2 * pi, 10000)
        return (pol, torch.sin(pol)), (az, torch.zeros_like(az) + 1 / (2 * pi))


def standard_normal_distribution(n_lattice):
    """returns an instance of the NormalDist class with mean 0 and
    variance 1"""
    return NormalDist(n_lattice, sigma=1, mean=0)


def normal_distribution(n_lattice, sigma=1, mean=0):
    """Returns an instance of the NormalDist class"""
    return NormalDist(n_lattice, sigma=sigma, mean=mean)


def uniform_distribution(n_lattice, support=(-1, 1)):
    """Returns an instance of the UniformDist class.

    The default interval is intentionally zero-centered, anticipating use
    as a base distribution."""
    return UniformDist(n_lattice, support=support)


def standard_uniform_distribution(n_lattice):
    """Returns an instance of the UniformDist class with interval [0, 1)"""
    return UniformDist(n_lattice, support=(0, 1))


def circular_uniform_distribution(n_lattice):
    """Returns an instance of the UniformDist class with interval [0, 2 * pi)"""
    return UniformDist(n_lattice, support=(0, 2 * pi))


def von_mises_distribution(n_lattice, concentration=1, mean=0):
    """Returns and instance of the VonMisesDist class."""
    return VonMisesDist(n_lattice, concentration=concentration, mean=mean)


def spherical_uniform_distribution(n_lattice):
    """Returns an instance of the SphericalUniformDist class"""
    return SphericalUniformDist(n_lattice)


def semicircle_distribution(n_lattice, radius=pi, mean=0):
    """Returns an instance of the SemicircleDist class."""
    return SemicircleDist(n_lattice, radius=radius, mean=mean)


class PhiFourAction:
    """Return the phi^4 action given either a single state size
    (1, length * length) or a stack of N states (N, length * length).
    See Notes about action definition.

    The forward pass returns the corresponding log density (unnormalised) which
    is equal to -S

    Parameters
    ----------
    geometry:
        define the geometry of the lattice, including dimension, size and
        how the state is split into two parts
    m_sq: float
        the value of the bare mass squared
    lam: float
        the value of the bare coupling

    Examples
    --------
    Consider the toy example of this class acting on a random state

    >>> geom = Geometry2D(2)
    >>> action = PhiFourAction(1, 1, geom)
    >>> state = torch.rand((1, 2*2))
    >>> action(state)
    tensor([[-2.3838]])
    >>> state = torch.rand((5, 2*2))
    >>> action(state)
    tensor([[-3.9087],
            [-2.2697],
            [-2.3940],
            [-2.3499],
            [-1.9730]])

    Notes
    -----
    that this is the action as defined in
    https://doi.org/10.1103/PhysRevD.100.034515 which might differ from the
    current version on the arxiv.

    """

    def __init__(self, m_sq, lam, geometry, use_arxiv_version=False):
        super().__init__()
        self.dimensions = (1, geometry.length ** 2)
        self.lam = lam
        self.m_sq = m_sq
        if use_arxiv_version:
            self.version_factor = 2
        else:
            self.version_factor = 1

        self.shift = geometry.get_shift()

    def log_density(self, phi_state: torch.Tensor) -> torch.Tensor:
        """Perform forward pass, returning -action for stack of states. Note
        here the minus sign since we want to return the log density of the
        corresponding unnormalised distribution

        see class Notes for details on definition of action.
        """
        action = (
            self.version_factor * (2 + 0.5 * self.m_sq) * phi_state.pow(2)
            + self.lam * phi_state.pow(4)
            - self.version_factor
            * torch.sum(
                phi_state[..., self.shift] * phi_state.unsqueeze(dim=2), dim=2
            )  # sum over shift directions (+ve nearest neighbours)
        ).sum(
            dim=2,  # sum over lattice sites
        )
        return -action


class O2Action:
    r"""
    The (shifted) action for the O(2) non-linear sigma model, calculated
    from a stack of polar angles with shape (sample_size, n_lattice).

    The action is shifted by -2 * V * \beta, making it equivalent to \beta
    times the Hamiltonian for the classical XY spin model.

    The fields or 'spins' are defined as having modulus 1, such that they
    take values on the unit circle.

    Parameters
    ----------
    geometry:
        define the geometry of the lattice, including dimension, size and
        how the state is split into two parts
    beta: float
        the inverse temperature (coupling strength).
    """
    support = (0, 2 * pi)

    def __init__(self, beta, geometry):
        super().__init__()
        self.beta = beta
        self.dimensions = (1, geometry.length ** 2)

        self.shift = geometry.get_shift()

    def log_density(self, state: torch.Tensor) -> torch.Tensor:
        """
        Compute action from a stack of angles (not Euclidean field components)
        with shape (sample_size, 1, n_lattice).
        """
        action = -self.beta * torch.cos(
            state[..., self.shift] - state.unsqueeze(dim=2)
        ).sum(
            dim=2,
        ).sum(  # sum over two shift directions (+ve nearest neighbours)
            dim=2,
        )  # sum over lattice sites
        return -action


class O3Action:
    r"""
    The (shifted) action for the O(3) non-linear sigma model, calculated from
    a stack of polar and azimuthal angles with shape
    (sample_size, 2 * n_lattice).

    The action is shifted by -2 * V * \beta, making it equivalent to \beta
    times the Hamiltonian for the classical Heisenberg spin model.

    The field or 'spins' are defined as having modulus 1, such that they take
    values on the unit 2-sphere, and can be parameterised by two angles using
    spherical polar coordinates (with the radial coordinate equal to one).

    Parameters
    ----------
    geometry:
        define the geometry of the lattice, including dimension, size and
        how the state is split into two parts
    beta: float
        the inverse temperature (coupling strength).
    """

    def __init__(self, beta, geometry):
        super().__init__()
        self.dimensions = (2, geometry.length ** 2)
        self.beta = beta

        self.shift = geometry.get_shift()

    def log_density(self, state: torch.Tensor) -> torch.Tensor:
        r"""
        Compute the O(3) action from a stack of angles with shape
        (sample_size, 2 * volume).

        Also computes the logarithm of the 'volume element' for the probability
        distribution due to parameterisating the spin vectors using polar coordinates.

        The volume element for a configuration is a product over all lattice sites

            \prod_{n=1}^V sin(\theta_n)

        where \theta_n is the polar angle for the spin at site n.

        Notes
        -----
        Assumes that state.view(-1, n_lattice, 2) yields a tensor for which the
        two elements in the final dimension represent, respectively, the polar and
        azimuthal angles for the same lattice site.
        """
        polar, azimuth = state.split(1, dim=1)
        cos_polar = torch.cos(polar)
        sin_polar = torch.sin(polar)

        action = -self.beta * (
            cos_polar[..., self.shift] * cos_polar.unsqueeze(dim=2)
            + sin_polar[..., self.shift]
            * sin_polar.unsqueeze(dim=2)
            * torch.cos(azimuth[..., self.shift] - azimuth.unsqueeze(dim=2))
        ).sum(
            dim=2,
        ).sum(  # sum over two shift directions (+ve nearest neighbours)
            dim=2,
        )  # sum over lattice sites

        log_volume_element = torch.log(sin_polar).sum(dim=2)

        return log_volume_element - action


def phi_four_action(m_sq, lam, geometry, use_arxiv_version):
    """returns instance of PhiFourAction"""
    return PhiFourAction(
        m_sq, lam, geometry=geometry, use_arxiv_version=use_arxiv_version
    )


def o2_action(beta, geometry):
    return O2Action(beta, geometry)


def o3_action(beta, geometry):
    return O3Action(beta, geometry)


BASE_OPTIONS = {
    "standard_normal": standard_normal_distribution,
    "normal": normal_distribution,
    "uniform": uniform_distribution,
    "standard_uniform": standard_uniform_distribution,
    "circular_uniform": circular_uniform_distribution,
    "von_mises": von_mises_distribution,
    "spherical_uniform": spherical_uniform_distribution,
    "semicircle": semicircle_distribution,
}
TARGET_OPTIONS = dict(
    {"phi_four": phi_four_action, "o2": o2_action, "o3": o3_action,}, **BASE_OPTIONS
)<|MERGE_RESOLUTION|>--- conflicted
+++ resolved
@@ -81,15 +81,10 @@
         Low and high limits for the interval.
     """
 
-<<<<<<< HEAD
     def __init__(self, n_lattice, *, support):
         self.dimensions = (1, n_lattice)
 
-=======
-    def __init__(self, lattice_size, *, support):
-        self.size_out = lattice_size
         self.support = support
->>>>>>> 78f083c9
         self.x_min, self.x_max = support
 
         self.log_normalisation = log(self.x_max - self.x_min)
