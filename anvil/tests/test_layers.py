"""
Tests of the base classes in :py:mod:`anvil.layers`

"""
import numpy as np
import pytest
import torch

from anvil.geometry import Geometry2D
import anvil.layers as layers
from anvil.distributions import Gaussian

N_BATCH = 100
LENGTH = 6
SIZE = LENGTH ** 2
HIDDEN_SHAPE = [18]
ACTIVATION = "tanh"

<<<<<<< HEAD
MASK = Geometry2D(LENGTH).checkerboard
=======

@given(integers(min_value=0, max_value=2 ** 16), booleans())
def test_coupling_init(size_half, even_sites):
    """Hypothesis test the initialisation of the base class in layers"""
    layers.CouplingLayer(size_half, even_sites)


def test_additive_layers():
    equivar_additive = layers.AdditiveLayer(
        size_half=SIZE_HALF,
        hidden_shape=HIDDEN_SHAPE,
        activation=ACTIVATION,
        z2_equivar=True,
        even_sites=True,
    )
    input_tensor = torch.zeros((N_BATCH, SIZE))
    with torch.no_grad():
        output_tensor, output_density = equivar_additive(input_tensor, 0)

    assert output_density == 0
    np.testing.assert_allclose(input_tensor.numpy(), output_tensor.numpy())
>>>>>>> 53d34e1f


def basic_layer_test(layer, input_states, input_log_density, *args):
    """Basic check that layer transforms input states properly.

    In practice we check:

        - field variables and log densities are valid real numbers
        - output states are correct shape
        - outputs are correct typing

    """
    output_states, output_log_density = layer(input_states, input_log_density, *args)
    # all numbers
    any_nan = torch.any(torch.isnan(output_states)) or torch.any(
        torch.isnan(output_log_density)
    )
    assert not any_nan
    # correct shape
    assert input_states.shape == output_states.shape

    assert isinstance(output_states, torch.Tensor)
    assert isinstance(output_log_density, torch.Tensor)


@pytest.fixture()
@torch.no_grad()
def gaussian_input():
    """Basic input states for testing"""
    latent_distribution = Gaussian(SIZE)  # use default standard normal
    return latent_distribution(N_BATCH)


@pytest.mark.parametrize("layer_class", [layers.AdditiveLayer, layers.AffineLayer])
@pytest.mark.parametrize("z2_equivar", [True, False])
@pytest.mark.parametrize("use_convnet", [True, False])
@torch.no_grad()
def test_basic(gaussian_input, layer_class, z2_equivar, use_convnet):
    """Apply :py:func:`basic_layer_test` to
    :py:class:`anvil.layers.AffineLayer` and
    :py:class:`anvil.layers.AdditiveLayer`.
    """
    layer = layer_class(
        mask=MASK,
        hidden_shape=HIDDEN_SHAPE,
        activation=ACTIVATION,
        final_activation=ACTIVATION,
        z2_equivar=z2_equivar,
        use_convnet=use_convnet,
    )
    basic_layer_test(layer, *gaussian_input)


@pytest.mark.parametrize("z2_equivar", [True, False])
def test_legacy_affine_basic(gaussian_input, z2_equivar):
    """Apply :py:func:`basic_layer_test` to
    :py:class:`anvil.layers.LegacyAffineLayer`.
    """
    layer = layers.LegacyAffineLayer(
        mask=MASK,
        hidden_shape=HIDDEN_SHAPE,
        activation=ACTIVATION,
        final_activation=ACTIVATION,
        z2_equivar=z2_equivar,
    )
    basic_layer_test(layer, *gaussian_input)


@pytest.mark.parametrize("use_convnet", [True, False])
def test_rqs_basic(gaussian_input, use_convnet):
    """Apply :py:func:`basic_layer_test` to
    :py:class:`anvil.layers.RationalQuadraticSplineLayer`.
    """
    layer = layers.RationalQuadraticSplineLayer(
        mask=MASK,
        interval=5,
        n_segments=4,
        hidden_shape=HIDDEN_SHAPE,
        activation=ACTIVATION,
        final_activation=ACTIVATION,
        use_convnet=use_convnet,
    )
    basic_layer_test(layer, *gaussian_input)


def test_legacy_equivariant_rqs_basic(gaussian_input):
    """Apply :py:func:`basic_layer_test` to
    :py:class:`anvil.layers.LegacyEquivariantSplineLayer`.
    """
    layer = layers.LegacyEquivariantSplineLayer(
        mask=MASK,
        interval=5,
        n_segments=4,
        hidden_shape=HIDDEN_SHAPE,
        activation=ACTIVATION,
        final_activation=ACTIVATION,
    )
    basic_layer_test(layer, *gaussian_input)



@pytest.mark.parametrize(
    "layer_class",
    [layers.GlobalRescaling, layers.BatchNormLayer, layers.GlobalAffineLayer],
)
def test_scaling_layer_basic(gaussian_input, layer_class):
    """Apply :py:func:`basic_layer_test` to
    :py:class:`anvil.layers.GlobalRescaling`,
    :py:class:`anvil.layers.BatchNormLayer`,
    :py:class:`anvil.layers.GlobalAffineLayer`,
    """
    if layer_class is layers.GlobalAffineLayer:
        layer = layer_class(1, 0)
    elif layer_class is layers.GlobalRescaling:
        layer = layer_class(scale=1.0, learnable=False)
    else:
        layer = layer_class()
    basic_layer_test(layer, *gaussian_input)


@torch.no_grad()
def test_sequential_basic(gaussian_input):
    """Apply :py:func:`basic_layer_test` to
    :py:clas:`anvil.layers.Sequential`
    """
    inner_layers = [
        layers.AffineLayer(
            mask=MASK,
            hidden_shape=HIDDEN_SHAPE,
            activation=ACTIVATION,
            final_activation=ACTIVATION,
            z2_equivar=False,
<<<<<<< HEAD
            use_convnet=False,
        )
        for i in range(4)
=======
            even_sites=bool(i % 2),
        )
        for i in range(8)
>>>>>>> 53d34e1f
    ]
    layer = layers.Sequential(*inner_layers)
    basic_layer_test(layer, *gaussian_input)

    # check application of sequetion matches output of applying each layer.
    output_states, output_density = inner_layers[0](*gaussian_input)
    for el in inner_layers[1:]:
        output_states, output_density = el(output_states, output_density)

    seq_output_states, seq_output_density = layer(*gaussian_input)

    assert torch.allclose(seq_output_states, output_states)
    assert torch.allclose(seq_output_density, output_density)


@pytest.mark.parametrize("Layer", (layers.AdditiveLayer, layers.AffineLayer))
@pytest.mark.parametrize("use_convnet", (True, False))
def test_equivariant_layers_input_zeros(Layer, use_convnet):
    """Given zeroes as input to the equivariant affine and additive layers, the
    output should also be zeroes and the density should be unchanged."""
    model = Layer(
        mask=MASK,
        hidden_shape=HIDDEN_SHAPE,
        activation=ACTIVATION,
        final_activation=ACTIVATION,
        z2_equivar=True,  # no biases implies input == output
        use_convnet=use_convnet,
    )
    input_tensor = torch.zeros((N_BATCH, SIZE))
    input_density = torch.rand((N_BATCH, 1))
    with torch.no_grad():
        output_tensor, output_density = model(input_tensor, input_density)

    assert torch.allclose(input_density, output_density)
    assert torch.allclose(input_tensor, output_tensor)<|MERGE_RESOLUTION|>--- conflicted
+++ resolved
@@ -16,31 +16,7 @@
 HIDDEN_SHAPE = [18]
 ACTIVATION = "tanh"
 
-<<<<<<< HEAD
 MASK = Geometry2D(LENGTH).checkerboard
-=======
-
-@given(integers(min_value=0, max_value=2 ** 16), booleans())
-def test_coupling_init(size_half, even_sites):
-    """Hypothesis test the initialisation of the base class in layers"""
-    layers.CouplingLayer(size_half, even_sites)
-
-
-def test_additive_layers():
-    equivar_additive = layers.AdditiveLayer(
-        size_half=SIZE_HALF,
-        hidden_shape=HIDDEN_SHAPE,
-        activation=ACTIVATION,
-        z2_equivar=True,
-        even_sites=True,
-    )
-    input_tensor = torch.zeros((N_BATCH, SIZE))
-    with torch.no_grad():
-        output_tensor, output_density = equivar_additive(input_tensor, 0)
-
-    assert output_density == 0
-    np.testing.assert_allclose(input_tensor.numpy(), output_tensor.numpy())
->>>>>>> 53d34e1f
 
 
 def basic_layer_test(layer, input_states, input_log_density, *args):
@@ -173,15 +149,9 @@
             activation=ACTIVATION,
             final_activation=ACTIVATION,
             z2_equivar=False,
-<<<<<<< HEAD
             use_convnet=False,
         )
         for i in range(4)
-=======
-            even_sites=bool(i % 2),
-        )
-        for i in range(8)
->>>>>>> 53d34e1f
     ]
     layer = layers.Sequential(*inner_layers)
     basic_layer_test(layer, *gaussian_input)
