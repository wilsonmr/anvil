"""
config.py

Module to parse runcards
"""
import logging

from reportengine.report import Config
from reportengine.configparser import ConfigError, element_of, explicit_node

from anvil.core import TrainingOutput
from anvil.train import OPTIMIZER_OPTIONS, reduce_lr_on_plateau
<<<<<<< HEAD
from anvil.models import MODEL_OPTIONS
=======
from anvil.models import real_nvp
>>>>>>> 437d8d18
from anvil.geometry import Geometry2D
from anvil.distributions import BASE_OPTIONS, TARGET_OPTIONS

log = logging.getLogger(__name__)


class ConfigParser(Config):
    """Extend the reportengine Config class for anvil-specific
    objects
    """

    def parse_lattice_length(self, length: int):
        return length

    def parse_lattice_dimension(self, dim: int):
        """Parse lattice dimension from runcard"""
        if dim != 2:
            raise ConfigError("Currently only 2 dimensions is supported")
        return dim

    def produce_lattice_size(self, lattice_length, lattice_dimension):
        """returns the total number of nodes on lattice"""
        return pow(lattice_length, lattice_dimension)

    def produce_config_size(self, lattice_size, target):
        if target == "o3":
            return 2 * lattice_size
        return lattice_size

    def produce_geometry(self, lattice_length):
        return Geometry2D(lattice_length)

    def parse_target(self, target: str):
        """String specifying target distrbution."""
        return target

    def parse_base(self, base: str):
        """String specifying base distribution."""
        return base

    @explicit_node
    def produce_target_dist(self, target: str):
        """Return the function which initialises the correct action"""
        try:
            return TARGET_OPTIONS[target]
        except KeyError:
            raise ConfigError(
                f"invalid target distribution {target}", target, TARGET_OPTIONS.keys()
            )

    @explicit_node
    def produce_base_dist(self, base: str):
        """Return the action which loads appropriate base distribution"""
        try:
            return BASE_OPTIONS[base]
        except KeyError:
            raise ConfigError(
                f"Invalid base distribution {base}", base, BASE_OPTIONS.keys()
            )

    def parse_mean(self, mean: (float, int)):
        """Mean of normal or von Mises distribution."""
        return mean

    def parse_sigma(self, sigma: (float, int)):
        """Standard deviation of normal distribution."""
        return sigma

    def parse_support(self, supp: list):
        """Support of uniform distrbution."""
        return supp

    def parse_concentration(self, conc: float):
        """Concentration parameter of von Mises distribution."""
        return conc

    def parse_m_sq(self, m: (float, int)):
        """Bare mass squared in scalar theory."""
        return m

    def parse_lam(self, lam: (float, int)):
        """Coefficient of quartic interaction in phi^4 theory."""
        return lam

    def parse_use_arxiv_version(self, do_use: bool):
        """If true, use the conventional phi^4 action. If false,
        there is an additional factor of 1/2 for the kinetic part
        of the phi^4 action."""
        return do_use

<<<<<<< HEAD
    def parse_beta(self, beta: (float, int)):
        """Inverse temperature."""
        return beta

=======
>>>>>>> 437d8d18
    def parse_network_spec(self, net_spec: dict):
        """A dictionary where each element is itself a dictionary containing the
        parameters required to construct a neural network."""
        required_networks = ("s", "t")  # NOTE: real_nvp. Will generalise in future PR
        for k in required_networks:
            if k not in net_spec:
                raise ConfigError(
                    f"network_spec should contain keys {required_networks} but contains keys {net_spec.keys()}"
                )
            if not isinstance(net_spec[k], dict):
                raise ConfigError(
                    f"network spec does not contain a dictionary associated to key {k}"
                )
        return net_spec

    def parse_standardise_inputs(self, do_stand: bool):
        """Flag specifying whether to standardise input vectors before
        passing them through a neural network."""
        return do_stand

<<<<<<< HEAD
    @explicit_node
    def produce_target_dist(self, target):
        """Return the function which initialises the correct action"""
        try:
            return TARGET_OPTIONS[target]
        except KeyError:
            raise ConfigError(
                f"invalid target distribution {target}", target, TARGET_OPTIONS.keys()
            )

    @explicit_node
    def produce_base_dist(
        self, base,
    ):
        """Return the action which loads appropriate base distribution"""
        try:
            return BASE_OPTIONS[base]
        except KeyError:
            raise ConfigError(
                f"Invalid base distribution {base}", base, BASE_OPTIONS.keys()
            )

=======
>>>>>>> 437d8d18
    def parse_n_affine(self, n: int):
        """Number of affine layers."""
        return n

    def parse_n_batch(self, nb: int):
        """Batch size for training."""
        return nb

<<<<<<< HEAD
    def parse_model(self, model: str):
        """Label for normalising flow model."""
        return model
=======
    @explicit_node
    def produce_model(self):
        # NOTE this is behind other PR's with more than one model
        return real_nvp
>>>>>>> 437d8d18

    @explicit_node
    def produce_flow_model(self, model):
        """Return the action which instantiates the normalising flow model."""
        try:
            return MODEL_OPTIONS[model]
        except KeyError:
            raise ConfigError(
                f"invalid flow model {model}", model, MODEL_OPTIONS.keys()
            )

    def parse_epochs(self, epochs: int):
        """Number of epochs to train. Equivalent to number of passes
        multiplied by the batch size."""
        return epochs

    def parse_save_interval(self, save_int: int):
        """Interval at which the model state is saved, in units of epochs."""
        return save_int

    @element_of("training_outputs")
    def parse_training_output(self, path: str):
        return TrainingOutput(path)

    @element_of("cp_ids")
    def parse_cp_id(self, cp: (int, type(None))):
        return cp

    @element_of("checkpoints")
    def produce_checkpoint(self, cp_id=None, training_output=None):
        if cp_id is None:
            return None
        if cp_id == -1:
            return training_output.final_checkpoint()
        if cp_id not in training_output.cp_ids:
            raise ConfigError(f"Checkpoint {cp_id} not found in {training_output.path}")
        # get index from training_output class
        return training_output.checkpoints[training_output.cp_ids.index(cp_id)]

    def produce_training_context(self, training_output):
        """Given a training output produce the context of that training"""
        # NOTE: This seems a bit hacky, exposing the entire training configuration
        # file - hopefully doesn't cause any issues..
        return training_output.as_input()

    def produce_training_geometry(self, training_context):
        """Produces the geometry object used in training."""
        with self.set_context(ns=self._curr_ns.new_child(training_context)):
            _, geometry = self.parse_from_(None, "geometry", write=False)
        return geometry

    @explicit_node
    def produce_loaded_optimizer(self, optimizer):
        """Returns an action which itself returns a torch.optim.Optimizer object
        that knows about the current state of the model."""
        try:
            return OPTIMIZER_OPTIONS[optimizer]
        except KeyError:
            raise ConfigError(
                f"Invalid optimizer {optimizer}", optimizer, OPTIMIZER_OPTIONS.keys()
            )

    @explicit_node
    def produce_scheduler(self):
        """Currently fixed to ReduceLROnPlateau"""
        return reduce_lr_on_plateau

    def parse_target_length(self, targ: int):
        """Target number of decorrelated field configurations to generate."""
        return targ

    def parse_thermalisation(self, therm: (int, type(None))):
        """Number of Markov chain steps to discard to allow the chain to
        reach an approximately stationary distribution."""
        if therm is None:
            log.warning("Not Performing thermalisation")
            return therm
        if therm < 1:
            raise ConfigError(
                "thermalisation must be greater than or equal to 1 or be None"
            )
        return therm

    def parse_sample_interval(self, interval: (int, type(None))):
        """Number of Markov chain steps to discard between appending configurations
        to the sample. Should be large enough so that configurations have become
        decorrelated.

        Can be specified by the user in the runcard, or left to an automatic
        calculation based on the acceptance rate of the Metropolis-Hastings algorith.
        """
        if interval is None:
            return interval
        if interval < 1:
            raise ConfigError("sample_interval must be greater than or equal to 1")
        log.warning(f"Using user specified sample_interval: {interval}")
        return interval

    def parse_n_boot(self, n_boot: int):
        """Size of the bootstrap sample."""
        if n_boot < 2:
            raise ConfigError("n_boot must be greater than 1")
        log.warning(f"Using user specified n_boot: {n_boot}")
        return n_boot

    @element_of("windows")
    def parse_window(self, window: float):
        """A numerical factor featuring in the calculation of the optimal 'window'
        size, which is then used to measure the integrated autocorrelation time of
        observables.

        Suggested values are between 1 and 2. However, this should be judged by
        checking that the integrated autocorrelation has approximately plateaued
        at the optimal window size.

        See `automatic_windowing_function` in the observables module for more details.
        """
        if window < 0:
            raise ConfigError("window must be positive")
        log.warning(f"Using user specified window 'S': {window}")
        return window

    def produce_affine_layer_index(self, n_affine):
        """Given n_affine, the number of affine layers, produces a list
        with n_affine elements, the ith element is {i_affine: i}

        we can use affine_layer_index to collect over when producing the model

        """
        return [{"i_affine": i} for i in range(n_affine)]

    def produce_size_half(self, lattice_size):
        """Given the lattice size, return an integer of lattice_size/2 which
        is the number of nodes which are part of phi_A or phi_B.

        """
        # NOTE: we may want to make this more flexible
        if (lattice_size % 2) != 0:
            raise ConfigError("Lattice size is expected to be an even number")
        return int(lattice_size/2)<|MERGE_RESOLUTION|>--- conflicted
+++ resolved
@@ -10,11 +10,7 @@
 
 from anvil.core import TrainingOutput
 from anvil.train import OPTIMIZER_OPTIONS, reduce_lr_on_plateau
-<<<<<<< HEAD
 from anvil.models import MODEL_OPTIONS
-=======
-from anvil.models import real_nvp
->>>>>>> 437d8d18
 from anvil.geometry import Geometry2D
 from anvil.distributions import BASE_OPTIONS, TARGET_OPTIONS
 
@@ -105,13 +101,10 @@
         of the phi^4 action."""
         return do_use
 
-<<<<<<< HEAD
     def parse_beta(self, beta: (float, int)):
         """Inverse temperature."""
         return beta
 
-=======
->>>>>>> 437d8d18
     def parse_network_spec(self, net_spec: dict):
         """A dictionary where each element is itself a dictionary containing the
         parameters required to construct a neural network."""
@@ -132,31 +125,6 @@
         passing them through a neural network."""
         return do_stand
 
-<<<<<<< HEAD
-    @explicit_node
-    def produce_target_dist(self, target):
-        """Return the function which initialises the correct action"""
-        try:
-            return TARGET_OPTIONS[target]
-        except KeyError:
-            raise ConfigError(
-                f"invalid target distribution {target}", target, TARGET_OPTIONS.keys()
-            )
-
-    @explicit_node
-    def produce_base_dist(
-        self, base,
-    ):
-        """Return the action which loads appropriate base distribution"""
-        try:
-            return BASE_OPTIONS[base]
-        except KeyError:
-            raise ConfigError(
-                f"Invalid base distribution {base}", base, BASE_OPTIONS.keys()
-            )
-
-=======
->>>>>>> 437d8d18
     def parse_n_affine(self, n: int):
         """Number of affine layers."""
         return n
@@ -165,16 +133,9 @@
         """Batch size for training."""
         return nb
 
-<<<<<<< HEAD
     def parse_model(self, model: str):
         """Label for normalising flow model."""
         return model
-=======
-    @explicit_node
-    def produce_model(self):
-        # NOTE this is behind other PR's with more than one model
-        return real_nvp
->>>>>>> 437d8d18
 
     @explicit_node
     def produce_flow_model(self, model):
@@ -314,4 +275,4 @@
         # NOTE: we may want to make this more flexible
         if (lattice_size % 2) != 0:
             raise ConfigError("Lattice size is expected to be an even number")
-        return int(lattice_size/2)+        return int(lattice_size / 2)