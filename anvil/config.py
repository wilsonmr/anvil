"""
config.py

Module to parse runcards
"""
import logging

from reportengine.report import Config
from reportengine.configparser import ConfigError, element_of, explicit_node

from anvil.core import TrainingOutput
from anvil.geometry import Geometry2D
<<<<<<< HEAD
from anvil.distributions import NormalDist, SphericalUniformDist
from anvil.fields import ScalarField, ClassicalSpinField
=======
from anvil.models import real_nvp, project_circle, project_sphere
from anvil.theories import phi_four_action, xy_hamiltonian, heisenberg_hamiltonian
from anvil.distributions import (
    normal_distribution,
    uniform_distribution,
    circular_uniform_distribution,
    spherical_uniform_distribution,
)
>>>>>>> 99b260a0

log = logging.getLogger(__name__)


class ConfigParser(Config):
    """Extend the reportengine Config class for anvil-specific
    objects
    """

    def parse_lattice_length(self, length: int):
        return length

    def parse_lattice_dimension(self, dim: int):
        """Parse lattice dimension from runcard"""
        if dim != 2:
            raise ConfigError("Currently only 2 dimensions is supported")
        return dim

    def produce_lattice_size(self, lattice_length, lattice_dimension):
        """returns the total number of nodes on lattice"""
        return pow(lattice_length, lattice_dimension)

    def parse_theory(self, theory: str):
        return theory

    def parse_theory_N(self, N: int = 1):
        """N for O(N) and CP^{N-1} models"""
        return N

    def produce_field_dimension(self, theory, theory_N=1):
        if theory == "heisenberg":
            return 2
        elif theory == "on":  # not yet implemented
            return theory_N - 1
        elif theory == "cpn":  # not yet implemented
            return 2 * theory_N - 2
        return 1

    def produce_config_size(self, lattice_size, field_dimension):
        return lattice_size * field_dimension

    def produce_geometry(self, lattice_length):
        return Geometry2D(lattice_length)

    def parse_m_sq(self, m: (float, int)):
        return m

    def parse_lam(self, lam: (float, int)):
        return lam

    def parse_use_arxiv_version(self, do_use: bool):
        return do_use

    def parse_beta(self, beta: float):
        return beta

<<<<<<< HEAD
    def parse_field_dimension(self, dim):
        return dim

    def produce_FieldClass(self):
        return ClassicalSpinField

    def produce_action(self, field_dimension, beta, geometry):
        return SpinHamiltonian(field_dimension, beta, geometry)
    """
    def produce_action(self, m_sq, lam, geometry):
        return PhiFourAction(m_sq, lam, geometry)
    """
=======
>>>>>>> 99b260a0
    def parse_hidden_nodes(self, hid_spec):
        return hid_spec

    def produce_network_kwargs(self, hidden_nodes):
        """Returns a dictionary that is the necessary kwargs for the NVP class
        This means in the future if we change the class to have more flexibility
        with regard to network spec then we can use this function to bridge
        backwards compatibility"""
        hidden_nodes = tuple(hidden_nodes)
        return dict(affine_hidden_shape=hidden_nodes)

    def parse_n_affine(self, n: int):
        return n

    def parse_n_batch(self, nb: int):
        return nb

    @explicit_node
    def produce_target(self, theory):
        """Return the function which initialises the correct action"""
        if theory == "phi_four":
            return phi_four_action
        elif theory == "xy":
            return xy_hamiltonian
        elif theory == "heisenberg":
            return heisenberg_hamiltonian
        raise ConfigError(
            f"Selected theory: {theory}, has not been implemented yet",
            theory,
            ["phi_four", "xy", "heisenberg"],
        )

    @explicit_node
    def produce_base(
        self, base_dist: str = "normal",
    ):
        """Return the action which loads appropriate base distribution"""
        if base_dist == "normal":
            return normal_distribution
        elif base_dist == "uniform_circle":
            return circular_uniform_distribution
        elif base_dist == "uniform_sphere":
            return spherical_uniform_distribution
        raise ConfigError(
            f"Base distribution: {base_dist}, has not been implemented yet",
            base_dist,
            ["normal", "uniform_circle", "uniform_sphere"],
        )

    @explicit_node
    def produce_model(self, flow_model: str = "real_nvp"):
        if flow_model == "real_nvp":
            return real_nvp
        elif flow_model == "project_circle":
            return project_circle
        elif flow_model == "project_sphere":
            return project_sphere
        raise ConfigError(
            f"Model: {flow_model}, has not been implemented yet",
            flow_model,
            ["real_nvp", "project_circle", "project_sphere"],
        )

    def parse_epochs(self, epochs: int):
        return epochs

    def parse_save_interval(self, save_int: int):
        return save_int

    @element_of("training_outputs")
    def parse_training_output(self, path: str):
        return TrainingOutput(path)

    @element_of("cp_ids")
    def parse_cp_id(self, cp: (int, type(None))):
        return cp

    @element_of("checkpoints")
    def produce_checkpoint(self, cp_id=None, training_output=None):
        if cp_id is None:
            return None
        if cp_id == -1:
            return training_output.final_checkpoint()
        if cp_id not in training_output.cp_ids:
            raise ConfigError(f"Checkpoint {cp_id} not found in {training_output.path}")
        # get index from training_output class
        return training_output.checkpoints[training_output.cp_ids.index(cp_id)]

    def produce_training_context(self, training_output):
        """Given a training output produce the context of that training"""
        # NOTE: This seems a bit hacky, exposing the entire training configuration
        # file - hopefully doesn't cause any issues..
        return training_output.as_input()

    def produce_training_geometry(self, training_output):
        with self.set_context(ns=self._curr_ns.new_child(training_output.as_input())):
            _, geometry = self.parse_from_(None, "geometry", write=False)
        return geometry

    def parse_optimizer(self, optim: str):
        valid_optimizers = ("adam", "adadelta")
        if optim not in valid_optimizers:
            raise ConfigError(
                f"Invalid optimizer choice: {optim}", optim, valid_optimizers
            )
        return optim

    def parse_optimizer_kwargs(self, kwargs: dict, optimizer):
        # This will only be executed if optimizer is defined in the runcard
        if optimizer == "adam":
            valid_kwargs = ("lr", "lr_decay", "weight_decay", "eps")
        if optimizer == "adadelta":
            valid_kwargs = ("lr", "rho", "weight_decay", "eps")

        if not all([arg in valid_kwargs for arg in kwargs]):
            raise ConfigError(
                f"Valid optimizer_kwargs for {optimizer} are {', '.join([arg for arg in valid_kwargs])}"
            )
        return kwargs

    def parse_scheduler_kwargs(self, kwargs: dict):
        if "patience" not in kwargs:
            kwargs["patience"] = 500  # problem setting default in config parser?
        return kwargs

    def parse_target_length(self, targ: int):
        return targ

    def parse_thermalisation(self, therm: (int, type(None))):
        if therm is None:
            log.warning("Not Performing thermalisation")
            return therm
        if therm < 1:
            raise ConfigError(
                "thermalisation must be greater than or equal to 1 or be None"
            )
        return therm

    def parse_sample_interval(self, interval: (int, type(None))):
        if interval is None:
            return interval
        if interval < 1:
            raise ConfigError("sample_interval must be greater than or equal to 1")
        log.warning(f"Using user specified sample_interval: {interval}")
        return interval

    def parse_n_boot(self, n_boot: int):
        if n_boot < 2:
            raise ConfigError("n_boot must be greater than 1")
        log.warning(f"Using user specified n_boot: {n_boot}")
        return n_boot

    @element_of("windows")
    def parse_window(self, window: float):
        if window < 0:
            raise ConfigError("window must be positive")
        log.warning(f"Using user specified window 'S': {window}")
        return window<|MERGE_RESOLUTION|>--- conflicted
+++ resolved
@@ -10,10 +10,6 @@
 
 from anvil.core import TrainingOutput
 from anvil.geometry import Geometry2D
-<<<<<<< HEAD
-from anvil.distributions import NormalDist, SphericalUniformDist
-from anvil.fields import ScalarField, ClassicalSpinField
-=======
 from anvil.models import real_nvp, project_circle, project_sphere
 from anvil.theories import phi_four_action, xy_hamiltonian, heisenberg_hamiltonian
 from anvil.distributions import (
@@ -22,7 +18,7 @@
     circular_uniform_distribution,
     spherical_uniform_distribution,
 )
->>>>>>> 99b260a0
+from anvil.fields import scalar_field, xy_field, heisenberg_field
 
 log = logging.getLogger(__name__)
 
@@ -79,21 +75,6 @@
     def parse_beta(self, beta: float):
         return beta
 
-<<<<<<< HEAD
-    def parse_field_dimension(self, dim):
-        return dim
-
-    def produce_FieldClass(self):
-        return ClassicalSpinField
-
-    def produce_action(self, field_dimension, beta, geometry):
-        return SpinHamiltonian(field_dimension, beta, geometry)
-    """
-    def produce_action(self, m_sq, lam, geometry):
-        return PhiFourAction(m_sq, lam, geometry)
-    """
-=======
->>>>>>> 99b260a0
     def parse_hidden_nodes(self, hid_spec):
         return hid_spec
 
@@ -157,6 +138,20 @@
             ["real_nvp", "project_circle", "project_sphere"],
         )
 
+    @explicit_node
+    def produce_field_ensemble(self, theory):
+        if theory == "phi_four":
+            return scalar_field
+        elif theory == "xy":
+            return xy_field
+        elif theory == "heisenberg":
+            return heisenberg_field
+        raise ConfigError(
+            f"Selected theory: {theory}, has not been implemented yet",
+            theory,
+            ["phi_four", "xy", "heisenberg"],
+        )
+
     def parse_epochs(self, epochs: int):
         return epochs
 
