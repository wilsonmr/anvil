--- conflicted
+++ resolved
@@ -85,27 +85,19 @@
         if base_dist == "normal":
             return NormalDist(
                 lattice_volume=lattice_size, field_dimension=field_dimension,
-<<<<<<< HEAD
             )
         elif base_dist == "spherical":
             return SphericalUniformDist(
                 lattice_volume=lattice_size, field_dimension=field_dimension,
-=======
->>>>>>> 0c95d797
             )
         else:
             raise NotImplementedError
 
-<<<<<<< HEAD
-    def produce_model(self, generator, n_affine, network_kwargs):
+    def produce_model(self, lattice_size, field_dimension, n_affine, network_kwargs):
         inner = RealNVP(
-            generator=generator, n_affine=n_affine, is_inner=True, **network_kwargs
+            size_in=lattice_size*field_dimension, n_affine=n_affine, **network_kwargs
         )
-        model = StereographicProjection(inner_flow=inner, generator=generator)
-=======
-    def produce_model(self, lattice_size, n_affine, network_kwargs):
-        model = RealNVP(size_in=lattice_size, n_affine=n_affine, **network_kwargs)
->>>>>>> 0c95d797
+        model = StereographicProjection(inner_flow=inner, size_in=size_in, field_dimension=field_dimension)
         return model
 
     def parse_epochs(self, epochs: int):
