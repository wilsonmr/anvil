--- conflicted
+++ resolved
@@ -64,25 +64,15 @@
                 },
                 f"{outpath}/checkpoint_{i}.pt",
             )
-<<<<<<< HEAD
-        # gen simple states
-        z, base_log_density = base_dist(n_batch)
-=======
         # gen simple states (gradients not tracked)
         z, base_log_density = base_dist(n_batch)
 
         # apply inverse map, calc log density of forward map (gradients tracked)
->>>>>>> b358e8d1
         phi, map_log_density = loaded_model(z)
 
         # compute loss function (gradients tracked)
         model_log_density = base_log_density + map_log_density
         target_log_density = target_dist.log_density(phi)
-<<<<<<< HEAD
-
-        loaded_model.zero_grad()  # get rid of stored gradients
-=======
->>>>>>> b358e8d1
         current_loss = shifted_kl(model_log_density, target_log_density)
 
         # backprop and step model parameters
@@ -153,13 +143,8 @@
     loaded_checkpoint,
     *,
     learning_rate,
-<<<<<<< HEAD
-    sgd_momentum=0,
-    sgd_dampening=0,
-=======
     optimizer_momentum=0,
     optimizer_dampening=0,
->>>>>>> b358e8d1
     optimizer_weight_decay=0,
     sgd_use_nesterov=False,
 ):
