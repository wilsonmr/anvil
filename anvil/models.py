--- conflicted
+++ resolved
@@ -117,32 +117,6 @@
     )
 
 
-<<<<<<< HEAD
-def quadratic_spline(
-    size_half,
-    support=(0, 1),
-    n_segments=4,
-    hidden_shape=[24,],
-    activation="leaky_relu",
-    batch_normalise=False,
-):
-    """Action that returns a callable object that performs a pair of linear spline
-    transformations, one on each half of the input vector."""
-    return Sequential(
-        coupling_pair(
-            layers.QuadraticSplineLayer,
-            size_half,
-            n_segments=n_segments,
-            hidden_shape=hidden_shape,
-            activation=activation,
-            batch_normalise=batch_normalise,
-        ),
-        layers.GlobalAffineLayer(scale=support[1] - support[0], shift=support[0]),
-    )
-
-
-=======
->>>>>>> 6a78505b
 MODEL_OPTIONS = {
     "real_nvp": real_nvp,
     "real_nvp_circle": real_nvp_circle,
