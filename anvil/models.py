--- conflicted
+++ resolved
@@ -71,7 +71,31 @@
     )
 
 
-<<<<<<< HEAD
+def ncp_circle(
+    size_half,
+    n_layers=1,  # unlikely that function composition is beneficial
+    hidden_shape=[24,],
+    activation="leaky_relu",
+    s_final_activation=None,
+    batch_normalise=False,
+):
+    """Action that returns a callable object that performs a sequence of transformations
+    from (0, 2\pi) -> (0, 2\pi), each of which are the composition of a stereographic
+    projection transformation, an affine transformation, and the inverse projection."""
+    ncp_pairs = [
+        coupling_pair(
+            layers.NCPLayer,
+            size_half,
+            hidden_shape=hidden_shape,
+            activation=activation,
+            s_final_activation=s_final_activation,
+            batch_normalise=batch_normalise,
+        )
+        for _ in range(n_layers)
+    ]
+    return Sequential(*ncp_pairs)
+
+
 def linear_spline(
     size_half,
     target_support,
@@ -139,42 +163,14 @@
         activation=activation,
         batch_normalise=batch_normalise,
     )
-=======
-def ncp_circle(
-    size_half,
-    n_layers=1,  # unlikely that function composition is beneficial
-    hidden_shape=[24,],
-    activation="leaky_relu",
-    s_final_activation=None,
-    batch_normalise=False,
-):
-    """Action that returns a callable object that performs a sequence of transformations
-    from (0, 2\pi) -> (0, 2\pi), each of which are the composition of a stereographic
-    projection transformation, an affine transformation, and the inverse projection."""
-    ncp_pairs = [
-        coupling_pair(
-            layers.NCPLayer,
-            size_half,
-            hidden_shape=hidden_shape,
-            activation=activation,
-            s_final_activation=s_final_activation,
-            batch_normalise=batch_normalise,
-        )
-        for _ in range(n_layers)
-    ]
-    return Sequential(*ncp_pairs)
->>>>>>> 577d1b54
 
 
 MODEL_OPTIONS = {
     "real_nvp": real_nvp,
     "real_nvp_circle": real_nvp_circle,
     "real_nvp_sphere": real_nvp_sphere,
-<<<<<<< HEAD
     "linear_spline": linear_spline,
     "quadratic_spline": quadratic_spline,
     "circular_spline": circular_spline,
-=======
     "ncp_circle": ncp_circle,
->>>>>>> 577d1b54
 }