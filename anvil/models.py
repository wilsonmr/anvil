--- conflicted
+++ resolved
@@ -12,29 +12,16 @@
 import anvil.layers as layers
 
 
-<<<<<<< HEAD
-=======
 def target_support(target_dist):
     """Return the support of the target distribution."""
     # NOTE: may need to rethink this for multivariate distributions
     return target_dist.support
 
 
-def coupling_pair(coupling_layer, size_half, **layer_spec):
-    """Helper function which returns a callable object that performs a coupling
-    transformation on both even and odd lattice sites."""
-    coupling_transformation = partial(coupling_layer, size_half, **layer_spec)
-    return Sequential(
-        coupling_transformation(even_sites=True),
-        coupling_transformation(even_sites=False),
-    )
-
-
->>>>>>> 78f083c9
 def real_nvp(
-    n_affine,
     n_lattice,
     n_components,
+    n_affine,
     hidden_shape=[24,],
     activation="leaky_relu",
     s_final_activation="leaky_relu",
@@ -44,9 +31,9 @@
     affine coupling transformations on both partitions of the input vector."""
     return RedBlackLayers(
         layers.AffineLayer,
-        n_affine,
-        n_lattice,
-        n_components,
+        n_lattice=n_lattice,
+        n_components=n_components,
+        n_pairs=n_affine,
         hidden_shape=hidden_shape,
         activation=activation,
         s_final_activation=s_final_activation,
@@ -77,7 +64,6 @@
     n_pairs=1,  # unlikely that function composition is beneficial
     hidden_shape=[24,],
     activation="leaky_relu",
-    s_final_activation=None,
     batch_normalise=False,
 ):
     """Action that returns a callable object that performs a sequence of transformations
@@ -85,18 +71,16 @@
     projection transformation, an affine transformation, and the inverse projection."""
     return RedBlackLayers(
         layers.NCPLayer,
-        n_pairs,
-        n_lattice,
-        n_components=1,
+        n_lattice=n_lattice,
+        n_pairs=n_pairs,
         hidden_shape=hidden_shape,
         activation=activation,
-        s_final_activation=s_final_activation,
         batch_normalise=batch_normalise,
     )
 
 
 def linear_spline(
-    size_half,
+    n_lattice,
     target_support,
     n_segments=4,
     hidden_shape=[24,],
@@ -106,9 +90,9 @@
     """Action that returns a callable object that performs a pair of linear spline
     transformations, one on each half of the input vector."""
     return Sequential(
-        coupling_pair(
+        RedBlackLayers(
             layers.LinearSplineLayer,
-            size_half,
+            n_lattice,
             n_segments=n_segments,
             hidden_shape=hidden_shape,
             activation=activation,
@@ -121,19 +105,19 @@
 
 
 def quadratic_spline(
-    size_half,
+    n_lattice,
     target_support,
     n_segments=4,
     hidden_shape=[24,],
     activation="leaky_relu",
     batch_normalise=False,
 ):
-    """Action that returns a callable object that performs a pair of linear spline
+    """Action that returns a callable object that performs a pair of quadratic spline
     transformations, one on each half of the input vector."""
     return Sequential(
-        coupling_pair(
+        RedBlackLayers(
             layers.QuadraticSplineLayer,
-            size_half,
+            n_lattice,
             n_segments=n_segments,
             hidden_shape=hidden_shape,
             activation=activation,
@@ -146,17 +130,17 @@
 
 
 def circular_spline(
-    size_half,
+    n_lattice,
     n_segments=4,
     hidden_shape=[24,],
     activation="leaky_relu",
     batch_normalise=False,
 ):
-    """Action that returns a callable object that performs a pair of circular spline
+    """Action that returns a callable object that performs a pair of quadratic spline
     transformations, one on each half of the input vector."""
-    return coupling_pair(
+    return RedBlackLayers(
         layers.CircularSplineLayer,
-        size_half,
+        n_lattice,
         n_segments=n_segments,
         hidden_shape=hidden_shape,
         activation=activation,
@@ -168,11 +152,8 @@
     "real_nvp": real_nvp,
     "real_nvp_circle": real_nvp_circle,
     "real_nvp_sphere": real_nvp_sphere,
-<<<<<<< HEAD
     "ncp_circle": ncp_circle,
-=======
     "linear_spline": linear_spline,
     "quadratic_spline": quadratic_spline,
     "circular_spline": circular_spline,
->>>>>>> 78f083c9
 }