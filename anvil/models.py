--- conflicted
+++ resolved
@@ -269,14 +269,9 @@
             phi_out, log_det_jacob = layer(phi_out)
             log_density += log_det_jacob
             # TODO: make this yield, then make a yield from wrapper?
-<<<<<<< HEAD
-=======
-            if not phi_out.requires_grad:
-                np.savetxt(f"layer_{i}.txt", phi_out)
->>>>>>> 99b260a0
-
-            #np.savetxt(f"layer_{i}.txt", phi_out)
-            
+            #if not phi_out.requires_grad:
+            #    np.savetxt(f"layer_{i}.txt", phi_out)
+
         return phi_out, log_density
 
 
@@ -291,11 +286,7 @@
         # Projection
         phi_out = torch.tan(0.5 * (z_input - pi))
         log_density_proj = (-torch.log1p(phi_out ** 2)).sum(dim=1, keepdim=True)
-<<<<<<< HEAD
-        
-=======
-
->>>>>>> 99b260a0
+
         # Inner flow on real line e.g. RealNVP
         phi_out, log_density_inner = self.inner_flow(phi_out)
 
@@ -326,11 +317,7 @@
         log_density_proj = (-0.5 * torch.log(rad_sq) - torch.log1p(rad_sq)).sum(
             dim=1, keepdim=True
         )
-<<<<<<< HEAD
-        
-=======
-
->>>>>>> 99b260a0
+
         # Inner flow on real plane e.g. RealNVP
         x_coords, log_density_inner = self.inner_flow(x_coords.view(-1, self.size_in))
         x_1, x_2 = x_coords.view(-1, self.size_in // 2, 2).split(1, dim=2)
