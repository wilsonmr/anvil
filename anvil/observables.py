# SPDX-License-Identifier: GPL-3.0-or-later
# Copywrite © 2021 anvil Michael Wilson, Joe Marsh Rossney, Luigi Del Debbio
"""
observables.py
"""
import numpy as np
<<<<<<< HEAD
import scipy.signal
import scipy.optimize
=======
from scipy.signal import correlate
import scipy.optimize as optim
>>>>>>> 0c3b496b
import logging

from anvil.utils import bootstrap_sample, Multiprocessing

<<<<<<< HEAD
log = logging.getLogger(__name__)


def cosh_shift(x: np.ndarray, xi: float, A: float, c: float) -> np.ndarray:
    r"""Applies a three-parameter cosh function to a provided array.

    .. math:

        y = A \cosh( -x / \xi ) + c

    """
=======

log = logging.getLogger(__name__)


def cosh_shift(x, xi, A, c):
>>>>>>> 0c3b496b
    return A * np.cosh(-x / xi) + c


def fit_zero_momentum_correlator(
    zero_momentum_correlator, training_geometry, cosh_fit_window
):
    r"""Uses scipy.optimize.curve_fit to fit a cosh function (i.e. exponential decay
    with periodicity) to each correlator in the bootrap ensemble.

    The correlator decays as a pure exponential in the limit of large separations,
    and the characteristic scale of this decay is the correlation length, whose
    reciprocal is a.k.a the (effective) pole mass.

    Parameters
    ----------
    zero_momentum_correlator
        The two point correlation function at zero spatial momentum, i.e. the
        correlation between 1-d 'slices'.
    training_geometry
        The anvil.geometry object defining the lattice.
    cosh_fit_window: slice object
        A slice object which selects the points (i.e. separations) to include in the
        fit. In general the signal at short separations will be contaminated by
        shorter modes and should not be included in the fit.

    Returns
    -------
    xi: list
        List of optimal correlation lengths for each member of the bootstrap ensemble
        for whom the fitting process converged successfully.
    A: list
        Same as above, but for the amplitude of the cosh function.
    c: list
        Same as above, but for the global shift in the fit (which should correspond
        to the absolute value of the magnetization, squared.

    See also
    --------
    :py:func:`anvil.observables.cosh_shift` : the function being fit to the data.
    """
    t = np.arange(training_geometry.length) - training_geometry.length // 2

    # fit for each correlation func in the bootstrap ensemble
    xi, A, c = [], [], []
    for correlator in zero_momentum_correlator.transpose():
        try:
            popt, pcov = optim.curve_fit(
                cosh_shift,
                xdata=t[cosh_fit_window],
                ydata=correlator[cosh_fit_window],
            )
            xi.append(popt[0])
            A.append(popt[1])
            c.append(popt[2])
        except RuntimeError:
            pass

    n_boot = zero_momentum_correlator.shape[-1]
    n_fits = len(xi)
    log.info(
        f"Cosh fit succeeded for {n_fits}/{n_boot} members of the bootstrap ensemble."
    )
    return xi, A, c


<<<<<<< HEAD
    try:
        popt, pcov = scipy.optimize.curve_fit(
            cosh_shift,
            xdata=t[window] - T // 2,
            ydata=y[window],
            sigma=yerr[window],
        )
        return (popt, pcov, t0)
    except RuntimeError:
        log.warning("Failed to fit cosh to correlation function.")
        return None
=======
def correlation_length_from_fit(fit_zero_momentum_correlator):
    """Returns numpy array containing a value for the  correlation length for each member
    of the bootstrap ensemble for whom :py:func:`fit_zero_momentum_correlator` successfully
    converged.
    """
    xi, _, _ = fit_zero_momentum_correlator
    return np.array(xi)
>>>>>>> 0c3b496b


def abs_magnetization_sq_from_fit(fit_zero_momentum_correlator):
    """Returns numpy array containing a value for the absolute magnetization squared
    for each member of the bootstrap ensemble for whom :py:func:`fit_zero_momentum_correlator`
    successfully converged.
    """
    _, _, c = fit_zero_momentum_correlator
    return np.array(c)


def autocorrelation(chain: np.ndarray) -> np.ndarray:
    r"""Returns the autocorrelation function for a one-dimensional array.

    The aucorrelation function is normalised such that :math:`\Gamma(0) = 1` .

    Notes
    -----
    See :py:func:`scipy.signal.correlate` with ``mode="same"`` for more details.
    """
    chain_shifted = chain - chain.mean()
    auto = scipy.signal.correlate(chain_shifted, chain_shifted, mode="same")
    t0 = auto.size // 2  # this is true for mode="same"
    return auto[t0:] / auto[t0]  # normalise and take +ve shifts


def optimal_window(integrated: np.ndarray, mult: float = 2.0) -> int:
    r"""Calculates a window length such that, when the integrated autocorrelation is
    calculated within this window, the sum of statistical and systematic errors is
    minimised according to a self-consistent formula.

    Parameters
    ----------
    integrated
        array containing the cumulative sum of the autocorrelation function, i.e.
        estimates of the integrated autocorrelation in a 'window' of increasing
        size.

    mult
        a multiplicative constant, denoted :math:`S` in the reference below, which
        essentially allows for some tuning of the optimal window based on a visual
        inspection of ``integrated`` using
        :py:func:`anvil.plots.plot_magnetization_integrated_autocorr` . We expect
        the optimal window to correspond to an approximate plateau in ``integrated`` .

    Returns
    -------
    int
        The size of the window, in which the autocorrelation function is summed,
        which is expected to yield an estimate of the integrated autocorrelation
        with the minimum error.

    Notes
    -----
    See U. Wolff, Monte Carlo errors with less errors, section 3.3
    http://arXiv.org/abs/hep-lat/0306017v4


    See Also
    --------
    :py:func:`anvil.plots.plot_magnetization_integrated_autocorr`
    """
    eps = 1e-6

    # Exponential autocorrelation
    with np.errstate(invalid="ignore", divide="ignore"):
        exponential = np.clip(
            np.nan_to_num(mult / np.log((2 * integrated + 1) / (2 * integrated - 1))),
            a_min=eps,
            a_max=None,
        )

    # Infer ensemble size. Assumes correlation mode was 'same'
    n_t = integrated.shape[-1]
    ensemble_size = n_t * 2

    # g_func is the derivative of the sum of errors wrt window size
    window = np.arange(1, n_t + 1)
    g_func = np.exp(-window / exponential) - exponential / np.sqrt(
        window * ensemble_size
    )

    # Return first occurrence of g_func changing sign
    return np.argmax((g_func[..., 1:] < 0), axis=-1)


def magnetization(
    configs: np.ndarray, bootstrap_sample_size: int, bootstrap_seed: int
) -> np.ndarray:
    """Configuration-wise magnetization for a bootstrapped sample of configurations.

    Parameters
    ----------
    configs
        the sample of field configurations
    bootstrap_sample_size
        number of bootstrap resamples of the original sample
    bootstrap_seed
        integer denoting a seed for the rng used in the bootstrapping, for
        reproducibility purposes.

    Returns
    -------
    np.ndarray
        array of dimensions ``(boostrap_sample_size, sample_size)`` containing
        magnetizations.

    See Also
    --------
    :py:func:`anvil.utils.bootstrap_sample`

    """
    return bootstrap_sample(
        configs.mean(axis=1),
        bootstrap_sample_size,
        seed=bootstrap_seed,
    )


<<<<<<< HEAD
def abs_magnetization_squared(magnetization: np.ndarray) -> np.ndarray:
    """Returns the sample mean of the absolute magnetization, squared, for each member
    of a bootstap ensemble."""
    return np.abs(magnetization).mean(axis=-1) ** 2  # <|m|>^2


def magnetic_susceptibility(
    magnetization: np.ndarray, abs_magnetization_squared: np.ndarray
) -> np.ndarray:
    """Returns the magnetic susceptibility for each member of a bootstrap ensemble."""
    return (magnetization ** 2).mean(axis=-1) - abs_magnetization_squared


def magnetization_series(configs: np.ndarray) -> np.ndarray:
    """Returns the configuration-wise magnetization for a sample of configurations."""
    return configs.sum(axis=1)
=======
def abs_magnetization_sq(magnetization):
    return np.abs(magnetization).mean(axis=-1) ** 2  # <|m|>^2


def magnetic_susceptibility(magnetization, abs_magnetization_sq):
    return (magnetization ** 2).mean(axis=-1) - abs_magnetization_sq


def magnetization_series(configs):
    return configs.sum(axis=1).numpy()
>>>>>>> 0c3b496b


def magnetization_autocorr(magnetization_series: np.ndarray) -> np.ndarray:
    """Returns the autocorrelation function for the configuration-wise magnetization
    of a sample of configurations, assuming that the order in which they appear in
    the array corresponds to the order in which they were generated by a dynamical
    process (i.e. Markov-chain Monte Carlo).
    """
    return autocorrelation(magnetization_series)


def magnetization_integrated_autocorr(magnetization_autocorr: np.ndarray) -> np.ndarray:
    """Returns the cumulative sum of the autocorrelation funcion for the configuration-
    wise magnetization, i.e. an estimate of the integrated autocorrelation computed
    in a window of increasing size."""
    return np.cumsum(magnetization_autocorr, axis=-1) - 0.5


def magnetization_optimal_window(
    magnetization_integrated_autocorr: np.ndarray,
) -> np.ndarray:
    """Returns the optimal window size which minimises the total error in an estimate
    of integrated autocorrelation for the configuration-wise magnetization. See
    :py:func:`optimal_window` for details."""
    return optimal_window(magnetization_integrated_autocorr)


# Version without multiprocessing!
# TODO: use or discard?
def _two_point_correlator(
    configs, training_geometry, bootstrap_sample_size, bootstrap_seed
):
    correlator = np.empty((training_geometry.volume, bootstrap_sample_size))
    for i, shift in enumerate(training_geometry.two_point_iterator()):
        correlator[i] = bootstrap_sample(
            (configs[:, shift] * configs).mean(axis=1),  # volume average
            bootstrap_sample_size,
            seed=bootstrap_seed,
        ).mean(
            axis=-1  # sample average
        )

    return correlator.reshape(
        (training_geometry.length, training_geometry.length, -1)
    ).numpy()


def two_point_correlator(
    configs: np.ndarray,
    training_geometry,
    bootstrap_sample_size: int,
    bootstrap_seed: int,
    use_multiprocessing: bool,
) -> np.ndarray:
    """Computes the two point correlation function for a bootstrapped sample of
    configurations.

    Parameters
    ----------
    configs
        the sample of field configurations
    training_geometry
        the geometry object defining the lattice
    bootstrap_sample_size
        number of bootstrap resamples of the original sample
    bootstrap_seed
        integer denoting a seed for the rng used in the bootstrapping, for
        reproducibility purposes.
    use_multiprocessing
        if False, do not use ``multiprocessing`` (may be very slow).

    Returns
    -------
    np.ndarray
        array containing the correlation function, dimensions
        ``(training_geometry.length, training_geometry.length, boostrap_sample_size)``

    Notes
    -----
    To reduce peak memory requirements, the correlation for each separation is
    calculated separately. I.e. we vectorize over the sample (using numpy) but
    not over the lattice separations. To speed things up, multiprocessing can
    be used to spread the work over multiple processors, meaning that each
    :math:`G(x_i)` will be allocated to a processor.


    See Also
    --------
    :py:func:`anvil.utils.bootstrap_sample`

    """
    # NOTE: bootstrap each shift seprately to reduce peak memory requirements
    correlator_single_shift = lambda shift: bootstrap_sample(
        (configs[:, shift] * configs).mean(axis=1),
        bootstrap_sample_size,
        bootstrap_seed,
    ).mean(axis=-1)

    mp_correlator = Multiprocessing(
        func=correlator_single_shift,
        generator=training_geometry.two_point_iterator,
        use_multiprocessing=use_multiprocessing,
    )
    correlator_dict = mp_correlator()

    correlator = np.array([correlator_dict[i] for i in range(training_geometry.volume)])

    return correlator.reshape((training_geometry.length, training_geometry.length, -1))


<<<<<<< HEAD
def two_point_connected_correlator(
    two_point_correlator: np.ndarray, abs_magnetization_squared: np.ndarray
) -> np.ndarray:
    """Connected two point correlation function, obtained by subtracting the expected
    value of the absolute magnetization, squared."""
    return two_point_correlator - abs_magnetization_squared.view(1, 1, -1)
=======
def two_point_connected_correlator(two_point_correlator, abs_magnetization_sq):
    return two_point_correlator - abs_magnetization_sq.view(1, 1, -1)
>>>>>>> 0c3b496b


def zero_momentum_correlator(two_point_correlator: np.ndarray) -> np.ndarray:
    """Two point correlation function in time-momentum representation, where the
    momentum is zero. Equivalent to summing over one of the dimensions of the
    correlation function.
    """
    return (two_point_correlator.mean(axis=0) + two_point_correlator.mean(axis=1)) / 2


def effective_pole_mass(zero_momentum_correlator: np.ndarray) -> np.ndarray:
    r"""Effective pole mass defined by

    .. math::

        m_p^\mathrm{eff} = \cosh^{-1} \left(
        \frac{\tilde{G}(t-1) + \tilde{G}(t+1)}{2 \tilde{G}(t)} \right)

    where :math:`\tilde{G}(t)` is the correlator in time-momentum representation
    with momentum :math:`p = 0`.
    """
    inner_indices = np.arange(1, zero_momentum_correlator.shape[0] - 1, dtype=int)
    return np.arccosh(
        (
            zero_momentum_correlator[inner_indices - 1]
            + zero_momentum_correlator[inner_indices + 1]
        )
        / (2 * zero_momentum_correlator[inner_indices])
    )


def susceptibility(two_point_correlator: np.ndarray) -> np.ndarray:
    """Susceptibility as defined by the two point correlation function in
    Fourier space for momentum :math:`(p_1, p_2) = (0, 0)`."""
    return two_point_correlator.sum(axis=(0, 1))


def ising_energy(two_point_correlator):
    """Ising energy density, defined as the two point correlator at the minimum
    lattice spacing."""
    return (two_point_correlator[1, 0] + two_point_correlator[0, 1]) / 2


def second_moment_correlation_length(two_point_correlator, susceptibility):
    """Second moment correlation length, defined as the normalised second
    moment of the two point correlator."""
    L = two_point_correlator.shape[0]
    x = np.concatenate((np.arange(0, L // 2 + 1), np.arange(-L // 2 + 1, 0)))
    x1, x2 = np.meshgrid(x, x)
    x_sq = np.expand_dims((x1 ** 2 + x2 ** 2), -1)  # pick up bootstrap dimension

    mu_0 = susceptibility
    mu_2 = (x_sq * two_point_correlator).sum(axis=(0, 1))  # second moment

    xi_sq = mu_2 / (4 * mu_0)  # normalisation

    return np.sqrt(xi_sq)


def low_momentum_correlation_length(
    two_point_correlator: np.ndarray, susceptibility: np.ndarray
) -> np.ndarray:
    r"""An estimate for the correlation length based on the low-momentum behaviour
    of the correlation function.

    .. math::

        \xi^2 = \frac{1}{2} \sum_{\mu=1}^2 \frac{1}{4 \sin( \pi / L)} \left(
        \frac{\tilde{G}(0)}{\mathrm{Re}\tilde{G}(\hat{q}_\mu)}
        - 1 \right)

    Here, :math:`\tilde{G}(q)` is the Fourier transform of the correlation function, and
    :math:`\hat{q}_\mu` are the two smallest non-zero momentum vectors on the lattice.

    Specifically, we have
      - :math:`\tilde{G}(0) = \chi` , the susceptibility
      - :math:`\hat{q}_1 = (2\pi/L, 0)`
      - :math:`\hat{q}_2 = (0, 2\pi/L)`

    Reference: https://doi.org/10.1103/PhysRevD.58.105007
    """
    L = two_point_correlator.shape[0]
    kernel = np.cos(2 * np.pi / L * np.arange(L)).reshape(L, 1, 1)

    g_tilde_00 = susceptibility
    g_tilde_10 = (kernel * two_point_correlator).sum(axis=(0, 1))

    xi_sq = (g_tilde_00 / g_tilde_10 - 1) / (4 * np.sin(np.pi / L) ** 2)

    return np.sqrt(xi_sq)<|MERGE_RESOLUTION|>--- conflicted
+++ resolved
@@ -4,18 +4,13 @@
 observables.py
 """
 import numpy as np
-<<<<<<< HEAD
 import scipy.signal
 import scipy.optimize
-=======
-from scipy.signal import correlate
-import scipy.optimize as optim
->>>>>>> 0c3b496b
 import logging
 
 from anvil.utils import bootstrap_sample, Multiprocessing
 
-<<<<<<< HEAD
+
 log = logging.getLogger(__name__)
 
 
@@ -27,13 +22,7 @@
         y = A \cosh( -x / \xi ) + c
 
     """
-=======
-
-log = logging.getLogger(__name__)
-
-
-def cosh_shift(x, xi, A, c):
->>>>>>> 0c3b496b
+
     return A * np.cosh(-x / xi) + c
 
 
@@ -99,19 +88,6 @@
     return xi, A, c
 
 
-<<<<<<< HEAD
-    try:
-        popt, pcov = scipy.optimize.curve_fit(
-            cosh_shift,
-            xdata=t[window] - T // 2,
-            ydata=y[window],
-            sigma=yerr[window],
-        )
-        return (popt, pcov, t0)
-    except RuntimeError:
-        log.warning("Failed to fit cosh to correlation function.")
-        return None
-=======
 def correlation_length_from_fit(fit_zero_momentum_correlator):
     """Returns numpy array containing a value for the  correlation length for each member
     of the bootstrap ensemble for whom :py:func:`fit_zero_momentum_correlator` successfully
@@ -119,7 +95,6 @@
     """
     xi, _, _ = fit_zero_momentum_correlator
     return np.array(xi)
->>>>>>> 0c3b496b
 
 
 def abs_magnetization_sq_from_fit(fit_zero_momentum_correlator):
@@ -239,7 +214,6 @@
     )
 
 
-<<<<<<< HEAD
 def abs_magnetization_squared(magnetization: np.ndarray) -> np.ndarray:
     """Returns the sample mean of the absolute magnetization, squared, for each member
     of a bootstap ensemble."""
@@ -256,18 +230,6 @@
 def magnetization_series(configs: np.ndarray) -> np.ndarray:
     """Returns the configuration-wise magnetization for a sample of configurations."""
     return configs.sum(axis=1)
-=======
-def abs_magnetization_sq(magnetization):
-    return np.abs(magnetization).mean(axis=-1) ** 2  # <|m|>^2
-
-
-def magnetic_susceptibility(magnetization, abs_magnetization_sq):
-    return (magnetization ** 2).mean(axis=-1) - abs_magnetization_sq
-
-
-def magnetization_series(configs):
-    return configs.sum(axis=1).numpy()
->>>>>>> 0c3b496b
 
 
 def magnetization_autocorr(magnetization_series: np.ndarray) -> np.ndarray:
@@ -378,17 +340,12 @@
     return correlator.reshape((training_geometry.length, training_geometry.length, -1))
 
 
-<<<<<<< HEAD
 def two_point_connected_correlator(
     two_point_correlator: np.ndarray, abs_magnetization_squared: np.ndarray
 ) -> np.ndarray:
     """Connected two point correlation function, obtained by subtracting the expected
     value of the absolute magnetization, squared."""
     return two_point_correlator - abs_magnetization_squared.view(1, 1, -1)
-=======
-def two_point_connected_correlator(two_point_correlator, abs_magnetization_sq):
-    return two_point_correlator - abs_magnetization_sq.view(1, 1, -1)
->>>>>>> 0c3b496b
 
 
 def zero_momentum_correlator(two_point_correlator: np.ndarray) -> np.ndarray:
