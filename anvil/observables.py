"""
observables.py

functions for calculating observables on a stack of states.

Notes
-----
Check the definitions of functions, most are defined according the the arxiv
version: https://arxiv.org/pdf/1904.12072.pdf

"""
import numpy as np
import pandas as pd
<<<<<<< HEAD
from scipy.signal import correlate
import torch
=======
import matplotlib.pyplot as plt
import numpy as np
from scipy.signal import correlate
>>>>>>> e40554a1

from tqdm import tqdm

from reportengine import collect


def arcosh(x):
    """Inverse hyperbolic cosine function for torch.Tensor arguments.

        arcosh(x) = log_e (x + sqrt(x^2 - 1) )
                  = log_e (x) + log_e (1 + sqrt(x^2 - 1) / x)
    """
    c0 = torch.log(x)
    c1 = torch.log1p(torch.sqrt(x * x - 1) / x)
    return c0 + c1


class TwoPointFunction:
    def __init__(self, states, geometry, bootstrap_n_samples, bootstrap_sample_size):
        self.geometry = geometry
        self.states = states
        self.n_samples = bootstrap_n_samples
        self.sample_size = bootstrap_sample_size

    def __call__(self, x_0: int, x_1: int):
        r"""Calculates the two point connected green function given a set of
        states G(x) where x = (x_0, x_1) refers to a shift applied to the fields
        \phi

        Parameters
        ----------
        x_0: int
            shift of dimension 0
        x_1: int
            shift of dimension 1

        Returns
        -------
        g_func: torch.Tensor
            1d tensor of size (bootstrap_n_samples + 1) containing values of green_function G(x)
            where the 0th element is the mean value, and the others are values
            computed using bootstrap samples.

        """
        shift = self.geometry.get_shift(shifts=((x_0, x_1),), dims=((0, 1),)).view(
            -1
        )  # make 1d

        # Sample of size (target_length, n_states)
        phi = self.states
        phi_shift = phi[:, shift]

        # Bootstrap samples of size (n_samples, sample_size, n_states)
        n_states = self.states.size(0)
        sample_indices = np.random.choice(
            n_states, (self.n_samples, self.sample_size), replace=True
        )
        phi_boot = self.states[sample_indices, :]
        phi_shift_boot = phi_boot[:, :, shift]

        #  Average over stack of states
        phi_mean = phi.mean(dim=0)
        phi_shift_mean = phi_shift.mean(dim=0)
        phi_shift_phi_mean = (phi_shift * phi).mean(dim=0)
        phi_boot_mean = phi_boot.mean(dim=1)
        phi_shift_boot_mean = phi_shift_boot.mean(dim=1)
        phi_shift_phi_boot_mean = (phi_shift_boot * phi_boot).mean(dim=1)

        # Average over coordinates
        g_func = torch.mean(phi_shift_phi_mean - phi_shift_mean * phi_mean, dim=0)
        g_func_boot = torch.mean(
            phi_shift_phi_boot_mean - phi_shift_boot_mean * phi_boot_mean, dim=1
        )
        return torch.cat((g_func.view(1), g_func_boot))


class VolumeAveraged2pf:
    def __init__(self, states, geometry):
        self.geometry = geometry
        self.states = states

    def __call__(self, x_0: int, x_1: int):
        """
        Return torch Tensor of volume-averaged two point functions, i.e.
        where <\phi(x)> is a mean over points within a single configuration.

<<<<<<< HEAD
=======
class VolumeAveraged2pf(GreenFunction):
    def __call__(self, x_0: int, x_1: int):
        """
        Return torch Tensor of volume-averaged two point functions, i.e.
        where <\phi(x)> is a mean over points within a single configuration.
        
>>>>>>> e40554a1
        Parameters
        ----------
        x_0: int
            shift of dimension 0
        x_1: int
            shift of dimension 1
<<<<<<< HEAD

=======
>>>>>>> e40554a1
        Returns
        -------
        va_2pf: torch.Tensor
            A 1d Tensor containing the volume-averaged two point function
            for each state in the sample
        """
        shift = self.geometry.get_shift(shifts=((x_0, x_1),), dims=((0, 1),)).view(-1)
<<<<<<< HEAD
        va_2pf = (self.states[:, shift] * self.states).mean(dim=1) - self.states.mean(
=======

        va_2pf = (self.sample[:, shift] * self.sample).mean(dim=1) - self.sample.mean(
>>>>>>> e40554a1
            dim=1
        ).pow(2)
        return va_2pf


<<<<<<< HEAD
def two_point_function(
    sample_training_output,
    training_geometry,
    bootstrap_n_samples,
    bootstrap_sample_size,
):
    r"""Return instance of TwoPointFunction which can be used to calculate the
    two point green function for a given seperation
    """
    return TwoPointFunction(
        sample_training_output,
        training_geometry,
        bootstrap_n_samples,
        bootstrap_sample_size,
    )
=======
def two_point_green_function(sample_training_output, training_geometry):
    r"""Return instance of GreenFunction which can be used to calculate the
    two point green function for a given seperation
    """
    return GreenFunction(sample_training_output, training_geometry)
>>>>>>> e40554a1


def volume_averaged_2pf(sample_training_output, training_geometry):
    return VolumeAveraged2pf(sample_training_output, training_geometry)


def zero_momentum_2pf(training_geometry, two_point_function, bootstrap_n_samples):
    r"""Calculate the zero momentum green function as a function of t
    \tilde{G}(t, 0) which is assumed to be in the first dimension defined as

        \tilde{G}(t, 0) = 1/L \sum_{x_1} G(t, x_1)

    Returns
    -------
    g_func_zeromom: torch.Tensor
        Zero momentum green function as function of t, where t runs from 0 to
            length - 1
        Tensor of size (bootstrap_n_samples + 1, training_geometry.length),
        where the 0th element is the mean value, and the others are values
        computed using bootstrap samples.

    Notes
    -----
    This is \tilde{G}(t, 0) as defined in eq. (23) of
    https://arxiv.org/pdf/1904.12072.pdf (defined as mean instead of sum over
    spacial directions) and with momentum explicitly set to zero.

    """
    g_func_zeromom = []
    for t in range(training_geometry.length):
        g_tilde_t = torch.zeros(bootstrap_n_samples + 1, dtype=torch.float)
        for x in range(training_geometry.length):
            g_tilde_t += two_point_function(t, x)
        g_func_zeromom.append(g_tilde_t / training_geometry.length)

    return torch.stack(g_func_zeromom).transpose(0, 1)


def effective_pole_mass(zero_momentum_2pf, bootstrap_n_samples):
    r"""Calculate the effective pole mass m^eff(t) defined as

        m^eff(t) = arcosh(
            (\tilde{G}(t-1, 0) + \tilde{G}(t+1, 0)) / (2 * \tilde{G}(t, 0))
        )

    from t = 1 to t = L-2, where L is the length of lattice side

    Returns
    -------
    m_t: torch.Tensor
        effective pole mass as a function of t
        Tensor of size (bootstrap_n_samples + 1, training_geometry.length - 2),
        where the 0th element is the mean value, and the others are values
        computed using bootstrap samples.

    Notes
    -----
    This is m^eff(t) as defined in eq. (28) of
    https://arxiv.org/pdf/1904.12072.pdf

    """
    g_func_zeromom = zero_momentum_2pf
    m_t = []
    for i in range(1, g_func_zeromom.size(1) - 1):
        argument = (g_func_zeromom[:, i - 1] + g_func_zeromom[:, i + 1]) / (
            2 * g_func_zeromom[:, i]
        )
        m_t.append(arcosh(argument))

    return torch.stack(m_t).transpose(0, 1)


def susceptibility(training_geometry, two_point_function, bootstrap_n_samples):
    r"""Calculate the susceptibility, which is the sum of two point connected
    green functions over all seperations

        \chi = sum_x G(x)

    Returns
    -------
    chi: torch.Tensor
        value for the susceptibility
        Tensor of size (bootstrap_n_samples + 1),
        where the 0th element is the mean value, and the others are values
        computed using bootstrap samples.

    Notes
    -----
    as defined in eq. (25) of https://arxiv.org/pdf/1904.12072.pdf

    """
    chi = torch.zeros(bootstrap_n_samples + 1, dtype=torch.float)
    for t in range(training_geometry.length):
        for x in range(training_geometry.length):
            chi += two_point_function(t, x)

    return chi


def ising_energy(two_point_function, bootstrap_n_samples):
    r"""Ising energy defined as

        E = 1/d sum_{\mu} G(\mu)

    where \mu is the possible unit shifts for each dimension: (1, 0) and (0, 1)
    in 2D

    Parameters
    ----------
    sample_size: int
        calculation done based on a subsample of states. See TwoPointFunction

    Returns
    -------
    E: torch.Tensor
        value for the Ising energy
        Tensor of size (bootstrap_n_samples + 1),
        where the 0th element is the mean value, and the others are values
        computed using bootstrap samples.

    Notes
    -----
    as defined in eq. (26) of https://arxiv.org/pdf/1904.12072.pdf

    """
    E = (two_point_function(1, 0) + two_point_function(0, 1)) / 2
    return E


<<<<<<< HEAD
##########################################################################


class Bootstrap:
    """Return the standard deviation for an observable based on a number of
    'bootstrap' samples."""

    def __init__(self, bootstrap_n_samples):
        self.n_samples = bootstrap_n_samples

    def __call__(self, observable):
        mean = observable[0]
        bootstrap_results = observable[1:]

        variance = torch.sum((bootstrap_results - mean) ** 2, axis=0)

        return variance.sqrt()


def bootstrap(bootstrap_n_samples):
    return Bootstrap(bootstrap_n_samples)


##########################################################################


def autocorrelation_2pf(training_geometry, volume_averaged_2pf):
    r"""Compute the autocorrelation of the volume-averaged two point function.

    Autocorrelation is defined by

        \Gamma(t) = <G(s)G(s+t)> - <G(s)><G(s+t)>

    where G(s) is the volume-averaged two point function at Monte Carlo timestep s.

    Integrated autocorrelation is defined by

        \tau = 0.5 + sum_t \Gamma(t)

    Returns
    -------
    autocorrelation: numpy.array
    integrated_autocorrelation: float
    """
    x = t = 0  # Should really look at more than one separation
    G_series = volume_averaged_2pf(x, t)
    G_series -= G_series.mean()
    autocorrelation = correlate(
        G_series, G_series, mode="same"
    )  # converts in numpy array
    c = np.argmax(autocorrelation)
    autocorrelation = autocorrelation[c:] / autocorrelation[c]

    ##################################
    ##  To do: automatic windowing  ##
    ##################################
    """
    for W in [50, 100, 200, 400, 700, 1000]:
        integrated_autocorrelation = 0.5 + np.sum(autocorrelation[1:W])
        print(f"tau_int = {integrated_autocorrelation} for W = {W}")
    """
    integrated_autocorrelation = 0.5 + np.sum(autocorrelation[1:200])
=======
def autocorrelation_2pf(training_geometry, volume_averaged_2pf):
    r"""Compute the autocorrelation of the volume-averaged two point function.
    Autocorrelation is defined by
    
        \Gamma(t) = <G(s)G(s+t)> - <G(s)><G(t)>
    where G(s) is the volume-averaged two point function at Monte Carlo timestep s.
    """
    x = t = 0
    # Should really look at more than one separation
    # Could go through all x, t and look for largest integrated autocorrelation time,
    # though this would not be computationally cheap.

    G_series = volume_averaged_2pf(x, t)
    G_series -= G_series.mean()
    autocorrelation = correlate(
        G_series, G_series, mode="same"
    )  # converts to numpy array
    c = np.argmax(autocorrelation)
    autocorrelation = autocorrelation[c:] / autocorrelation[c]

    # This gives the same results, but is much slower
    """
    Nstates = len(G_series)
    autocorr2 = torch.zeros(Nstates)
    autocorr2[0] = G_series.pow(2).mean() - G_series.mean() ** 2
    for t in range(1, Nstates):
        term1 = torch.mean(G_series[:-t] * G_series[t:])
        term2 = torch.mean(G_series[:-t]) * torch.mean(G_series[t:])
        autocorr2[t] = term1 - term2
    autocorr2 = autocorr2 / autocorr2[0]
    """

    integrated_autocorrelation = 0.5 + np.sum(autocorrelation[1:])
>>>>>>> e40554a1

    return autocorrelation, integrated_autocorrelation


<<<<<<< HEAD
##############################################################################
# Currently not used
# Will need these if we start looping over different namespaces!
ising_energy_output = collect("ising_energy", ("training_context",))
susceptibility_output = collect("susceptibility", ("training_contect",))
zero_momentum_2pf_output = collect("zero_momentum_2pf_out", ("training_context",))
effective_pole_mass_output = collect("effective_pole_mass", ("training_context",))
=======
@table
def ising_observables_table(ising_energy, susceptibility, training_output):
    res = [[ising_energy], [susceptibility]]
    df = pd.DataFrame(
        res, columns=[training_output.name], index=["Ising energy", "susceptibility"]
    )
    return df


@figure
def plot_zero_momentum_green_function(zero_momentum_green_function, training_geometry):
    fig, ax = plt.subplots()
    ax.plot(zero_momentum_green_function, "-r", label=f"L = {training_geometry.length}")
    ax.set_yscale("log")
    ax.set_ylabel(r"$\hat{G}(0, t)$")
    ax.set_xlabel("t")
    ax.set_title("Zero momentum Green function")
    return fig


@figure
def plot_volume_averaged_2pf(volume_averaged_2pf):
    fig, ax = plt.subplots()
    ax.set_title("Volume-averaged two point function")
    ax.set_ylabel(r"$G_V$")
    ax.set_xlabel(r"$t$")
    ax.plot(volume_averaged_2pf(0, 0), "-")
    return fig


@figure
def plot_autocorrelation_2pf(autocorrelation_2pf):
    autocorrelation, integrated_autocorrelation = autocorrelation_2pf
    fig, ax = plt.subplots()
    # ax.set_yscale("log")
    ax.set_title("Autocorrelation of volume-averaged two point function")
    ax.set_xlabel("$t$")
    ax.set_ylabel("$\Gamma_{G_V}(t)$")
    ax.plot(autocorrelation, "-")
    x = 0.8 * (1 + len(autocorrelation))
    y = 0.8
    ax.text(
        x, y, r"$\tau_{\rm int} = $ %.3g" % integrated_autocorrelation, fontsize="large"
    )
    return fig
>>>>>>> e40554a1
<|MERGE_RESOLUTION|>--- conflicted
+++ resolved
@@ -11,14 +11,8 @@
 """
 import numpy as np
 import pandas as pd
-<<<<<<< HEAD
 from scipy.signal import correlate
 import torch
-=======
-import matplotlib.pyplot as plt
-import numpy as np
-from scipy.signal import correlate
->>>>>>> e40554a1
 
 from tqdm import tqdm
 
@@ -105,25 +99,13 @@
         Return torch Tensor of volume-averaged two point functions, i.e.
         where <\phi(x)> is a mean over points within a single configuration.
 
-<<<<<<< HEAD
-=======
-class VolumeAveraged2pf(GreenFunction):
-    def __call__(self, x_0: int, x_1: int):
-        """
-        Return torch Tensor of volume-averaged two point functions, i.e.
-        where <\phi(x)> is a mean over points within a single configuration.
-        
->>>>>>> e40554a1
         Parameters
         ----------
         x_0: int
             shift of dimension 0
         x_1: int
             shift of dimension 1
-<<<<<<< HEAD
-
-=======
->>>>>>> e40554a1
+
         Returns
         -------
         va_2pf: torch.Tensor
@@ -131,18 +113,13 @@
             for each state in the sample
         """
         shift = self.geometry.get_shift(shifts=((x_0, x_1),), dims=((0, 1),)).view(-1)
-<<<<<<< HEAD
+        
         va_2pf = (self.states[:, shift] * self.states).mean(dim=1) - self.states.mean(
-=======
-
-        va_2pf = (self.sample[:, shift] * self.sample).mean(dim=1) - self.sample.mean(
->>>>>>> e40554a1
             dim=1
         ).pow(2)
         return va_2pf
 
 
-<<<<<<< HEAD
 def two_point_function(
     sample_training_output,
     training_geometry,
@@ -158,13 +135,6 @@
         bootstrap_n_samples,
         bootstrap_sample_size,
     )
-=======
-def two_point_green_function(sample_training_output, training_geometry):
-    r"""Return instance of GreenFunction which can be used to calculate the
-    two point green function for a given seperation
-    """
-    return GreenFunction(sample_training_output, training_geometry)
->>>>>>> e40554a1
 
 
 def volume_averaged_2pf(sample_training_output, training_geometry):
@@ -294,7 +264,6 @@
     return E
 
 
-<<<<<<< HEAD
 ##########################################################################
 
 
@@ -357,97 +326,13 @@
         print(f"tau_int = {integrated_autocorrelation} for W = {W}")
     """
     integrated_autocorrelation = 0.5 + np.sum(autocorrelation[1:200])
-=======
-def autocorrelation_2pf(training_geometry, volume_averaged_2pf):
-    r"""Compute the autocorrelation of the volume-averaged two point function.
-    Autocorrelation is defined by
-    
-        \Gamma(t) = <G(s)G(s+t)> - <G(s)><G(t)>
-    where G(s) is the volume-averaged two point function at Monte Carlo timestep s.
-    """
-    x = t = 0
-    # Should really look at more than one separation
-    # Could go through all x, t and look for largest integrated autocorrelation time,
-    # though this would not be computationally cheap.
-
-    G_series = volume_averaged_2pf(x, t)
-    G_series -= G_series.mean()
-    autocorrelation = correlate(
-        G_series, G_series, mode="same"
-    )  # converts to numpy array
-    c = np.argmax(autocorrelation)
-    autocorrelation = autocorrelation[c:] / autocorrelation[c]
-
-    # This gives the same results, but is much slower
-    """
-    Nstates = len(G_series)
-    autocorr2 = torch.zeros(Nstates)
-    autocorr2[0] = G_series.pow(2).mean() - G_series.mean() ** 2
-    for t in range(1, Nstates):
-        term1 = torch.mean(G_series[:-t] * G_series[t:])
-        term2 = torch.mean(G_series[:-t]) * torch.mean(G_series[t:])
-        autocorr2[t] = term1 - term2
-    autocorr2 = autocorr2 / autocorr2[0]
-    """
-
-    integrated_autocorrelation = 0.5 + np.sum(autocorrelation[1:])
->>>>>>> e40554a1
 
     return autocorrelation, integrated_autocorrelation
 
-
-<<<<<<< HEAD
 ##############################################################################
 # Currently not used
 # Will need these if we start looping over different namespaces!
 ising_energy_output = collect("ising_energy", ("training_context",))
 susceptibility_output = collect("susceptibility", ("training_contect",))
 zero_momentum_2pf_output = collect("zero_momentum_2pf_out", ("training_context",))
-effective_pole_mass_output = collect("effective_pole_mass", ("training_context",))
-=======
-@table
-def ising_observables_table(ising_energy, susceptibility, training_output):
-    res = [[ising_energy], [susceptibility]]
-    df = pd.DataFrame(
-        res, columns=[training_output.name], index=["Ising energy", "susceptibility"]
-    )
-    return df
-
-
-@figure
-def plot_zero_momentum_green_function(zero_momentum_green_function, training_geometry):
-    fig, ax = plt.subplots()
-    ax.plot(zero_momentum_green_function, "-r", label=f"L = {training_geometry.length}")
-    ax.set_yscale("log")
-    ax.set_ylabel(r"$\hat{G}(0, t)$")
-    ax.set_xlabel("t")
-    ax.set_title("Zero momentum Green function")
-    return fig
-
-
-@figure
-def plot_volume_averaged_2pf(volume_averaged_2pf):
-    fig, ax = plt.subplots()
-    ax.set_title("Volume-averaged two point function")
-    ax.set_ylabel(r"$G_V$")
-    ax.set_xlabel(r"$t$")
-    ax.plot(volume_averaged_2pf(0, 0), "-")
-    return fig
-
-
-@figure
-def plot_autocorrelation_2pf(autocorrelation_2pf):
-    autocorrelation, integrated_autocorrelation = autocorrelation_2pf
-    fig, ax = plt.subplots()
-    # ax.set_yscale("log")
-    ax.set_title("Autocorrelation of volume-averaged two point function")
-    ax.set_xlabel("$t$")
-    ax.set_ylabel("$\Gamma_{G_V}(t)$")
-    ax.plot(autocorrelation, "-")
-    x = 0.8 * (1 + len(autocorrelation))
-    y = 0.8
-    ax.text(
-        x, y, r"$\tau_{\rm int} = $ %.3g" % integrated_autocorrelation, fontsize="large"
-    )
-    return fig
->>>>>>> e40554a1
+effective_pole_mass_output = collect("effective_pole_mass", ("training_context",))